--- conflicted
+++ resolved
@@ -16,20 +16,12 @@
       # If it is a push event, we checkout the commit
       - name: Checkout commit
         if: github.event_name == 'push'
-<<<<<<< HEAD
-        uses: actions/checkout@v4
-=======
         uses: actions/checkout@v5
->>>>>>> 4eb25f3d
         
       # If it is a PR, we checkout the head of the PR branch
       - name: Checkout PR branch
         if: github.event_name == 'pull_request_target'
-<<<<<<< HEAD
-        uses: actions/checkout@v4
-=======
         uses: actions/checkout@v5
->>>>>>> 4eb25f3d
         with:
           ref: ${{ github.event.pull_request.head.sha }}
 
@@ -50,11 +42,7 @@
           cp ${{ github.workspace }}/HKMP/lib/Newtonsoft.Json.dll ${{ github.workspace }}/HKMPServer/Lib
 
       - name: Setup .NET
-<<<<<<< HEAD
-        uses: actions/setup-dotnet@v4
-=======
         uses: actions/setup-dotnet@v5
->>>>>>> 4eb25f3d
         with:
           dotnet-version: 8.0.x
 
