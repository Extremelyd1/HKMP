name: Label remover

on:
  # Run workflow when commits are added to PR or when the PR is labeled
  pull_request_target:
    types: [ synchronize, labeled ]

jobs:
  remove-label:
    runs-on: ubuntu-latest
    
    steps:
      # We remove the label when a commit is added and it has the 'safe to build' label
      - name: Remove label
        if: github.event.action == 'synchronize' && contains(github.event.pull_request.labels.*.name, 'safe to build')
        run: |
          curl --silent --fail \
          -X DELETE \
          -H 'Accept: application/vnd.github.v3+json' \
          -H 'Authorization: token ${{ github.token }}' \
          'https://api.github.com/repos/${{ github.repository }}/issues/${{ github.event.number }}/labels/safe%20to%20build'
      # Fail workflow to indicate that the PR has not been built because of new commits
      - name: Fail workflow
        if: github.event.action == 'synchronize'
<<<<<<< HEAD
        uses: actions/github-script@v7
=======
        uses: actions/github-script@v8
>>>>>>> 4eb25f3d
        with:
          script: |
            core.setFailed('PR was not marked with "safe to build" label')<|MERGE_RESOLUTION|>--- conflicted
+++ resolved
@@ -22,11 +22,7 @@
       # Fail workflow to indicate that the PR has not been built because of new commits
       - name: Fail workflow
         if: github.event.action == 'synchronize'
-<<<<<<< HEAD
-        uses: actions/github-script@v7
-=======
         uses: actions/github-script@v8
->>>>>>> 4eb25f3d
         with:
           script: |
             core.setFailed('PR was not marked with "safe to build" label')