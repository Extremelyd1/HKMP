﻿using System.Collections;
using System.Collections.Generic;
using System.Linq;
using GlobalEnums;
using Hkmp.Animation.Effects;
using Hkmp.Fsm;
using Hkmp.Game;
using Hkmp.Game.Client;
using Hkmp.Networking;
using Hkmp.Networking.Client;
using Hkmp.Networking.Packet;
using Hkmp.Networking.Packet.Data;
using Hkmp.Util;
using HutongGames.PlayMaker.Actions;
using Modding;
using UnityEngine;
using UnityEngine.SceneManagement;
using Object = UnityEngine.Object;
using Random = UnityEngine.Random;

namespace Hkmp.Animation {
    /**
     * Class that manages all forms of animation from clients.
     */
    public class AnimationManager {
        public const float EffectDistanceThreshold = 25f;

        // Animations that are allowed to loop, because they need to transmit the effect
        private static readonly string[] AllowedLoopAnimations = {"Focus Get", "Run"};

        private static readonly string[] AnimationControllerClipNames = {
            "Airborne"
        };

        // Initialize animation effects that are used for different keys
        public static readonly CrystalDashChargeCancel CrystalDashChargeCancel = new CrystalDashChargeCancel();

        private static readonly Focus Focus = new Focus();
        private static readonly FocusBurst FocusBurst = new FocusBurst();

        public static readonly FocusEnd FocusEnd = new FocusEnd();

        private static readonly Dictionary<string, AnimationClip> ClipEnumNames = new Dictionary<string, AnimationClip> {
            {"Idle", AnimationClip.Idle},
            {"Dash", AnimationClip.Dash},
            {"Airborne", AnimationClip.Airborne},
            {"SlashAlt", AnimationClip.SlashAlt},
            {"Run", AnimationClip.Run},
            {"Slash", AnimationClip.Slash},
            {"SlashEffect", AnimationClip.SlashEffect},
            {"SlashEffectAlt", AnimationClip.SlashEffectAlt},
            {"UpSlash", AnimationClip.UpSlash},
            {"DownSlash", AnimationClip.DownSlash},
            {"Land", AnimationClip.Land},
            {"HardLand", AnimationClip.HardLand},
            {"LookDown", AnimationClip.LookDown},
            {"LookUp", AnimationClip.LookUp},
            {"UpSlashEffect", AnimationClip.UpSlashEffect},
            {"DownSlashEffect", AnimationClip.DownSlashEffect},
            {"Death", AnimationClip.Death},
            {"SD Crys Grow", AnimationClip.SDCrysGrow},
            {"Death Head Normal", AnimationClip.DeathHeadNormal},
            {"Death Head Cracked", AnimationClip.DeathHeadCracked},
            {"Recoil", AnimationClip.Recoil},
            {"DN Charge", AnimationClip.DNCharge},
            {"Lantern Idle", AnimationClip.LanternIdle},
            {"Acid Death", AnimationClip.AcidDeath},
            {"Spike Death", AnimationClip.SpikeDeath},
            {"Hit Crack Appear", AnimationClip.HitCrackAppear},
            {"DN Cancel", AnimationClip.DNCancel},
            {"Collect Magical 1", AnimationClip.CollectMagical1},
            {"Collect Magical 2", AnimationClip.CollectMagical2},
            {"Collect Magical 3", AnimationClip.CollectMagical3},
            {"Collect Normal 1", AnimationClip.CollectNormal1},
            {"Collect Normal 2", AnimationClip.CollectNormal2},
            {"Collect Normal 3", AnimationClip.CollectNormal3},
            {"NA Charge", AnimationClip.NACharge},
            {"Idle Wind", AnimationClip.IdleWind},
            {"Enter", AnimationClip.Enter},
            {"Roar Lock", AnimationClip.RoarLock},
            {"Sit", AnimationClip.Sit},
            {"Sit Lean", AnimationClip.SitLean},
            {"Wake", AnimationClip.Wake},
            {"Get Off", AnimationClip.GetOff},
            {"Sitting Asleep", AnimationClip.SittingAsleep},
            {"Prostrate", AnimationClip.Prostrate},
            {"Prostrate Rise", AnimationClip.ProstrateRise},
            {"Stun", AnimationClip.Stun},
            {"Turn", AnimationClip.Turn},
            {"Run To Idle", AnimationClip.RunToIdle},
            {"Focus", AnimationClip.Focus},
            {"Focus Get", AnimationClip.FocusGet},
            {"Focus End", AnimationClip.FocusEnd},
            {"Wake Up Ground", AnimationClip.WakeUpGround},
            {"Focus Get Once", AnimationClip.FocusGetOnce},
            {"Hazard Respawn", AnimationClip.HazardRespawn},
            {"Walk", AnimationClip.Walk},
            {"Respawn Wake", AnimationClip.RespawnWake},
            {"Sit Fall Asleep", AnimationClip.SitFallAsleep},
            {"Map Idle", AnimationClip.MapIdle},
            {"Map Away", AnimationClip.MapAway},
            {"Fall", AnimationClip.Fall},
            {"TurnToIdle", AnimationClip.TurnToIdle},
            {"Collect Magical Fall", AnimationClip.CollectMagicalFall},
            {"Collect Magical Land", AnimationClip.CollectMagicalLand},
            {"LookUpEnd", AnimationClip.LookUpEnd},
            {"Idle Hurt", AnimationClip.IdleHurt},
            {"LookDownEnd", AnimationClip.LookDownEnd},
            {"Collect Heart Piece", AnimationClip.CollectHeartPiece},
            {"Collect Heart Piece End", AnimationClip.CollectHeartPieceEnd},
            {"Fireball1 Cast", AnimationClip.Fireball1Cast},
            {"Fireball Antic", AnimationClip.FireballAntic},
            {"SD Crys Idle", AnimationClip.SDCrysIdle},
            {"Scream 2 Get", AnimationClip.Scream2Get},
            {"Sit Map Open", AnimationClip.SitMapOpen},
            {"Wake To Sit", AnimationClip.WakeToSit},
            {"Sit Map Close", AnimationClip.SitMapClose},
            {"Dash To Idle", AnimationClip.DashToIdle},
            {"Dash Down", AnimationClip.DashDown},
            {"Dash Down Land", AnimationClip.DashDownLand},
            {"Dash Effect", AnimationClip.DashEffect},
            {"Lantern Run", AnimationClip.LanternRun},
            {"Wall Slide", AnimationClip.WallSlide},
            {"SD Charge Ground", AnimationClip.SDChargeGround},
            {"SD Dash", AnimationClip.SDDash},
            {"SD Fx Charge", AnimationClip.SDFxCharge},
            {"SD Charge Ground End", AnimationClip.SDChargeGroundEnd},
            {"SD Fx Bling", AnimationClip.SDFxBling},
            {"SD Fx Burst", AnimationClip.SDFxBurst},
            {"SD Hit Wall", AnimationClip.SDHitWall},
            {"Quake Antic", AnimationClip.QuakeAntic},
            {"Quake Fall", AnimationClip.QuakeFall},
            {"Quake Land", AnimationClip.QuakeLand},
            {"Map Walk", AnimationClip.MapWalk},
            {"SD Air Brake", AnimationClip.SDAirBrake},
            {"SD Wall Charge", AnimationClip.SDWallCharge},
            {"Double Jump", AnimationClip.DoubleJump},
            {"Double Jump Wings 2", AnimationClip.DoubleJumpWings2},
            {"Fireball2 Cast", AnimationClip.Fireball2Cast},
            {"Map Open", AnimationClip.MapOpen},
            {"NA Big Slash", AnimationClip.NABigSlash},
            {"NA Big Slash Effect", AnimationClip.NABigSlashEffect},
            {"TurnToBG", AnimationClip.TurnToBG},
            {"NA Charged Effect", AnimationClip.NAChargedEffect},
            {"NA Cyclone", AnimationClip.NACyclone},
            {"NA Cyclone End", AnimationClip.NACycloneEnd},
            {"NA Cyclone Start", AnimationClip.NACycloneStart},
            {"Quake Fall 2", AnimationClip.QuakeFall2},
            {"Quake Land 2", AnimationClip.QuakeLand2},
            {"Scream", AnimationClip.Scream},
            {"Scream End 2", AnimationClip.ScreamEnd2},
            {"Scream End", AnimationClip.ScreamEnd},
            {"Scream Start", AnimationClip.ScreamStart},
            {"Scream 2", AnimationClip.Scream2},
            {"SD Break", AnimationClip.SDBreak},
            {"SD Trail", AnimationClip.SDTrail},
            {"SD Trail End", AnimationClip.SDTrailEnd},
            {"Shadow Dash", AnimationClip.ShadowDash},
            {"Shadow Dash Burst", AnimationClip.ShadowDashBurst},
            {"Shadow Dash Down", AnimationClip.ShadowDashDown},
            {"Shadow Recharge", AnimationClip.ShadowRecharge},
            {"Wall Slash", AnimationClip.WallSlash},
            {"DG Set Charge", AnimationClip.DGSetCharge},
            {"Cyclone Effect", AnimationClip.CycloneEffect},
            {"Cyclone Effect End", AnimationClip.CycloneEffectEnd},
            {"Surface Swim", AnimationClip.SurfaceSwim},
            {"Surface Idle", AnimationClip.SurfaceIdle},
            {"Surface In", AnimationClip.SurfaceIn},
            {"DG Set End", AnimationClip.DGSetEnd},
            {"Walljump", AnimationClip.Walljump},
            {"Walljump Puff", AnimationClip.WalljumpPuff},
            {"LookUpToIdle", AnimationClip.LookUpToIdle},
            {"ToProne", AnimationClip.ToProne},
            {"GetUpToIdle", AnimationClip.GetUpToIdle},
            {"Challenge Start", AnimationClip.ChallengeStart},
            {"Collect Magical 3b", AnimationClip.CollectMagical3b},
            {"Challenge End", AnimationClip.ChallengeEnd},
            {"Collect SD 1", AnimationClip.CollectSD1},
            {"Collect SD 2", AnimationClip.CollectSD2},
            {"Collect SD 3", AnimationClip.CollectSD3},
            {"Collect SD 4", AnimationClip.CollectSD4},
            {"Thorn Attack", AnimationClip.ThornAttack},
            {"DN Slash Antic", AnimationClip.DNSlashAntic},
            {"DN Slash", AnimationClip.DNSlash},
            {"Collect Shadow", AnimationClip.CollectShadow},
            {"NA Dash Slash", AnimationClip.NADashSlash},
            {"NA Dash Slash Effect", AnimationClip.NADashSlashEffect},
            {"Slug Idle", AnimationClip.SlugIdle},
            {"UpSlashEffect M", AnimationClip.UpSlashEffectM},
            {"DownSlashEffect M", AnimationClip.DownSlashEffectM},
            {"SlashEffect M", AnimationClip.SlashEffectM},
            {"Slug Walk Quick", AnimationClip.SlugWalkQuick},
            {"Slug Turn", AnimationClip.SlugTurn},
            {"SlashEffectAlt M", AnimationClip.SlashEffectAltM},
            {"SlashEffect F", AnimationClip.SlashEffectF},
            {"SlashEffectAlt F", AnimationClip.SlashEffectAltF},
            {"UpSlashEffect F", AnimationClip.UpSlashEffectF},
            {"DownSlashEffect F", AnimationClip.DownSlashEffectF},
            {"DN Start", AnimationClip.DNStart},
            {"Death Dream", AnimationClip.DeathDream},
            {"Dreamer Land", AnimationClip.DreamerLand},
            {"Dreamer Lift", AnimationClip.DreamerLift},
            {"SD Crys Flash", AnimationClip.SDCrysFlash},
            {"SD Crys Shrink", AnimationClip.SDCrysShrink},
            {"DJ Get Land", AnimationClip.DJGetLand},
            {"Collect Acid", AnimationClip.CollectAcid},
            {"Shadow Dash Sharp", AnimationClip.ShadowDashSharp},
            {"Shadow Dash Down Sharp", AnimationClip.ShadowDashDownSharp},
            {"Slug Burst", AnimationClip.SlugBurst},
            {"Slug Down", AnimationClip.SlugDown},
            {"Slug Up", AnimationClip.SlugUp},
            {"Slug Turn Quick", AnimationClip.SlugTurnQuick},
            {"Slug Walk", AnimationClip.SlugWalk},
            {"Slug Idle S", AnimationClip.SlugIdleS},
            {"Slug Idle B", AnimationClip.SlugIdleB},
            {"Slug Idle BS", AnimationClip.SlugIdleBS},
            {"Slug Turn B", AnimationClip.SlugTurnB},
            {"Slug Turn B Quick", AnimationClip.SlugTurnBQuick},
            {"Slug Turn S", AnimationClip.SlugTurnS},
            {"Slug Turn S Quick", AnimationClip.SlugTurnSQuick},
            {"Slug Turn BS", AnimationClip.SlugTurnBS},
            {"Map Update", AnimationClip.MapUpdate},
            {"Slug Burst B", AnimationClip.SlugBurstB},
            {"Slug Burst S", AnimationClip.SlugBurstS},
            {"Slug Burst BS", AnimationClip.SlugBurstBS},
            {"Slug Walk B", AnimationClip.SlugWalkB},
            {"Slug Walk B Quick", AnimationClip.SlugWalkBQuick},
            {"Slug Walk S", AnimationClip.SlugWalkS},
            {"Slug Walk S Quick", AnimationClip.SlugWalkSQuick},
            {"Sit Idle", AnimationClip.SitIdle},
            {"Slug Walk BS", AnimationClip.SlugWalkBS},
            {"Slug Walk BS Quick", AnimationClip.SlugWalkBSQuick},
            {"Slug Turn BS Quick", AnimationClip.SlugTurnBSQuick},
            {"Collect SD 1 Back", AnimationClip.CollectSD1Back},
            {"Collect StandToIdle", AnimationClip.CollectStandToIdle},
            {"TurnFromBG", AnimationClip.TurnFromBG},
            {"Map Turn", AnimationClip.MapTurn},
            {"Exit", AnimationClip.Exit},
            {"Exit Door To Idle", AnimationClip.ExitDoorToIdle},
            {"Super Hard Land", AnimationClip.SuperHardLand},
            {"LookDownToIdle", AnimationClip.LookDownToIdle},
            {"DG Warp Charge", AnimationClip.DGWarpCharge},
            {"DG Warp", AnimationClip.DGWarp},
            {"DG Warp Cancel", AnimationClip.DGWarpCancel},
            {"DG Warp In", AnimationClip.DGWarpIn},
            {"Surface InToIdle", AnimationClip.SurfaceInToIdle},
            {"Surface InToSwim", AnimationClip.SurfaceInToSwim},
            {"Sprint", AnimationClip.Sprint},
            {"Look At King", AnimationClip.LookAtKing},
            {"Spike Death Antic", AnimationClip.SpikeDeathAntic},
        };

        private static readonly Dictionary<AnimationClip, string> InverseClipEnumNames =
            new Dictionary<AnimationClip, string> {
                {AnimationClip.Idle, "Idle"},
                {AnimationClip.Dash, "Dash"},
                {AnimationClip.Airborne, "Airborne"},
                {AnimationClip.SlashAlt, "SlashAlt"},
                {AnimationClip.Run, "Run"},
                {AnimationClip.Slash, "Slash"},
                {AnimationClip.SlashEffect, "SlashEffect"},
                {AnimationClip.SlashEffectAlt, "SlashEffectAlt"},
                {AnimationClip.UpSlash, "UpSlash"},
                {AnimationClip.DownSlash, "DownSlash"},
                {AnimationClip.Land, "Land"},
                {AnimationClip.HardLand, "HardLand"},
                {AnimationClip.LookDown, "LookDown"},
                {AnimationClip.LookUp, "LookUp"},
                {AnimationClip.UpSlashEffect, "UpSlashEffect"},
                {AnimationClip.DownSlashEffect, "DownSlashEffect"},
                {AnimationClip.Death, "Death"},
                {AnimationClip.SDCrysGrow, "SD Crys Grow"},
                {AnimationClip.DeathHeadNormal, "Death Head Normal"},
                {AnimationClip.DeathHeadCracked, "Death Head Cracked"},
                {AnimationClip.Recoil, "Recoil"},
                {AnimationClip.DNCharge, "DN Charge"},
                {AnimationClip.LanternIdle, "Lantern Idle"},
                {AnimationClip.AcidDeath, "Acid Death"},
                {AnimationClip.SpikeDeath, "Spike Death"},
                {AnimationClip.HitCrackAppear, "Hit Crack Appear"},
                {AnimationClip.DNCancel, "DN Cancel"},
                {AnimationClip.CollectMagical1, "Collect Magical 1"},
                {AnimationClip.CollectMagical2, "Collect Magical 2"},
                {AnimationClip.CollectMagical3, "Collect Magical 3"},
                {AnimationClip.CollectNormal1, "Collect Normal 1"},
                {AnimationClip.CollectNormal2, "Collect Normal 2"},
                {AnimationClip.CollectNormal3, "Collect Normal 3"},
                {AnimationClip.NACharge, "NA Charge"},
                {AnimationClip.IdleWind, "Idle Wind"},
                {AnimationClip.Enter, "Enter"},
                {AnimationClip.RoarLock, "Roar Lock"},
                {AnimationClip.Sit, "Sit"},
                {AnimationClip.SitLean, "Sit Lean"},
                {AnimationClip.Wake, "Wake"},
                {AnimationClip.GetOff, "Get Off"},
                {AnimationClip.SittingAsleep, "Sitting Asleep"},
                {AnimationClip.Prostrate, "Prostrate"},
                {AnimationClip.ProstrateRise, "Prostrate Rise"},
                {AnimationClip.Stun, "Stun"},
                {AnimationClip.Turn, "Turn"},
                {AnimationClip.RunToIdle, "Run To Idle"},
                {AnimationClip.Focus, "Focus"},
                {AnimationClip.FocusGet, "Focus Get"},
                {AnimationClip.FocusEnd, "Focus End"},
                {AnimationClip.WakeUpGround, "Wake Up Ground"},
                {AnimationClip.FocusGetOnce, "Focus Get Once"},
                {AnimationClip.HazardRespawn, "Hazard Respawn"},
                {AnimationClip.Walk, "Walk"},
                {AnimationClip.RespawnWake, "Respawn Wake"},
                {AnimationClip.SitFallAsleep, "Sit Fall Asleep"},
                {AnimationClip.MapIdle, "Map Idle"},
                {AnimationClip.MapAway, "Map Away"},
                {AnimationClip.Fall, "Fall"},
                {AnimationClip.TurnToIdle, "TurnToIdle"},
                {AnimationClip.CollectMagicalFall, "Collect Magical Fall"},
                {AnimationClip.CollectMagicalLand, "Collect Magical Land"},
                {AnimationClip.LookUpEnd, "LookUpEnd"},
                {AnimationClip.IdleHurt, "Idle Hurt"},
                {AnimationClip.LookDownEnd, "LookDownEnd"},
                {AnimationClip.CollectHeartPiece, "Collect Heart Piece"},
                {AnimationClip.CollectHeartPieceEnd, "Collect Heart Piece End"},
                {AnimationClip.Fireball1Cast, "Fireball1 Cast"},
                {AnimationClip.FireballAntic, "Fireball Antic"},
                {AnimationClip.SDCrysIdle, "SD Crys Idle"},
                {AnimationClip.Scream2Get, "Scream 2 Get"},
                {AnimationClip.SitMapOpen, "Sit Map Open"},
                {AnimationClip.WakeToSit, "Wake To Sit"},
                {AnimationClip.SitMapClose, "Sit Map Close"},
                {AnimationClip.DashToIdle, "Dash To Idle"},
                {AnimationClip.DashDown, "Dash Down"},
                {AnimationClip.DashDownLand, "Dash Down Land"},
                {AnimationClip.DashEffect, "Dash Effect"},
                {AnimationClip.LanternRun, "Lantern Run"},
                {AnimationClip.WallSlide, "Wall Slide"},
                {AnimationClip.SDChargeGround, "SD Charge Ground"},
                {AnimationClip.SDDash, "SD Dash"},
                {AnimationClip.SDFxCharge, "SD Fx Charge"},
                {AnimationClip.SDChargeGroundEnd, "SD Charge Ground End"},
                {AnimationClip.SDFxBling, "SD Fx Bling"},
                {AnimationClip.SDFxBurst, "SD Fx Burst"},
                {AnimationClip.SDHitWall, "SD Hit Wall"},
                {AnimationClip.QuakeAntic, "Quake Antic"},
                {AnimationClip.QuakeFall, "Quake Fall"},
                {AnimationClip.QuakeLand, "Quake Land"},
                {AnimationClip.MapWalk, "Map Walk"},
                {AnimationClip.SDAirBrake, "SD Air Brake"},
                {AnimationClip.SDWallCharge, "SD Wall Charge"},
                {AnimationClip.DoubleJump, "Double Jump"},
                {AnimationClip.DoubleJumpWings2, "Double Jump Wings 2"},
                {AnimationClip.Fireball2Cast, "Fireball2 Cast"},
                {AnimationClip.MapOpen, "Map Open"},
                {AnimationClip.NABigSlash, "NA Big Slash"},
                {AnimationClip.NABigSlashEffect, "NA Big Slash Effect"},
                {AnimationClip.TurnToBG, "TurnToBG"},
                {AnimationClip.NAChargedEffect, "NA Charged Effect"},
                {AnimationClip.NACyclone, "NA Cyclone"},
                {AnimationClip.NACycloneEnd, "NA Cyclone End"},
                {AnimationClip.NACycloneStart, "NA Cyclone Start"},
                {AnimationClip.QuakeFall2, "Quake Fall 2"},
                {AnimationClip.QuakeLand2, "Quake Land 2"},
                {AnimationClip.Scream, "Scream"},
                {AnimationClip.ScreamEnd2, "Scream End 2"},
                {AnimationClip.ScreamEnd, "Scream End"},
                {AnimationClip.ScreamStart, "Scream Start"},
                {AnimationClip.Scream2, "Scream 2"},
                {AnimationClip.SDBreak, "SD Break"},
                {AnimationClip.SDTrail, "SD Trail"},
                {AnimationClip.SDTrailEnd, "SD Trail End"},
                {AnimationClip.ShadowDash, "Shadow Dash"},
                {AnimationClip.ShadowDashBurst, "Shadow Dash Burst"},
                {AnimationClip.ShadowDashDown, "Shadow Dash Down"},
                {AnimationClip.ShadowRecharge, "Shadow Recharge"},
                {AnimationClip.WallSlash, "Wall Slash"},
                {AnimationClip.DGSetCharge, "DG Set Charge"},
                {AnimationClip.CycloneEffect, "Cyclone Effect"},
                {AnimationClip.CycloneEffectEnd, "Cyclone Effect End"},
                {AnimationClip.SurfaceSwim, "Surface Swim"},
                {AnimationClip.SurfaceIdle, "Surface Idle"},
                {AnimationClip.SurfaceIn, "Surface In"},
                {AnimationClip.DGSetEnd, "DG Set End"},
                {AnimationClip.Walljump, "Walljump"},
                {AnimationClip.WalljumpPuff, "Walljump Puff"},
                {AnimationClip.LookUpToIdle, "LookUpToIdle"},
                {AnimationClip.ToProne, "ToProne"},
                {AnimationClip.GetUpToIdle, "GetUpToIdle"},
                {AnimationClip.ChallengeStart, "Challenge Start"},
                {AnimationClip.CollectMagical3b, "Collect Magical 3b"},
                {AnimationClip.ChallengeEnd, "Challenge End"},
                {AnimationClip.CollectSD1, "Collect SD 1"},
                {AnimationClip.CollectSD2, "Collect SD 2"},
                {AnimationClip.CollectSD3, "Collect SD 3"},
                {AnimationClip.CollectSD4, "Collect SD 4"},
                {AnimationClip.ThornAttack, "Thorn Attack"},
                {AnimationClip.DNSlashAntic, "DN Slash Antic"},
                {AnimationClip.DNSlash, "DN Slash"},
                {AnimationClip.CollectShadow, "Collect Shadow"},
                {AnimationClip.NADashSlash, "NA Dash Slash"},
                {AnimationClip.NADashSlashEffect, "NA Dash Slash Effect"},
                {AnimationClip.SlugIdle, "Slug Idle"},
                {AnimationClip.UpSlashEffectM, "UpSlashEffect M"},
                {AnimationClip.DownSlashEffectM, "DownSlashEffect M"},
                {AnimationClip.SlashEffectM, "SlashEffect M"},
                {AnimationClip.SlugWalkQuick, "Slug Walk Quick"},
                {AnimationClip.SlugTurn, "Slug Turn"},
                {AnimationClip.SlashEffectAltM, "SlashEffectAlt M"},
                {AnimationClip.SlashEffectF, "SlashEffect F"},
                {AnimationClip.SlashEffectAltF, "SlashEffectAlt F"},
                {AnimationClip.UpSlashEffectF, "UpSlashEffect F"},
                {AnimationClip.DownSlashEffectF, "DownSlashEffect F"},
                {AnimationClip.DNStart, "DN Start"},
                {AnimationClip.DeathDream, "Death Dream"},
                {AnimationClip.DreamerLand, "Dreamer Land"},
                {AnimationClip.DreamerLift, "Dreamer Lift"},
                {AnimationClip.SDCrysFlash, "SD Crys Flash"},
                {AnimationClip.SDCrysShrink, "SD Crys Shrink"},
                {AnimationClip.DJGetLand, "DJ Get Land"},
                {AnimationClip.CollectAcid, "Collect Acid"},
                {AnimationClip.ShadowDashSharp, "Shadow Dash Sharp"},
                {AnimationClip.ShadowDashDownSharp, "Shadow Dash Down Sharp"},
                {AnimationClip.SlugBurst, "Slug Burst"},
                {AnimationClip.SlugDown, "Slug Down"},
                {AnimationClip.SlugUp, "Slug Up"},
                {AnimationClip.SlugTurnQuick, "Slug Turn Quick"},
                {AnimationClip.SlugWalk, "Slug Walk"},
                {AnimationClip.SlugIdleS, "Slug Idle S"},
                {AnimationClip.SlugIdleB, "Slug Idle B"},
                {AnimationClip.SlugIdleBS, "Slug Idle BS"},
                {AnimationClip.SlugTurnB, "Slug Turn B"},
                {AnimationClip.SlugTurnBQuick, "Slug Turn B Quick"},
                {AnimationClip.SlugTurnS, "Slug Turn S"},
                {AnimationClip.SlugTurnSQuick, "Slug Turn S Quick"},
                {AnimationClip.SlugTurnBS, "Slug Turn BS"},
                {AnimationClip.MapUpdate, "Map Update"},
                {AnimationClip.SlugBurstB, "Slug Burst B"},
                {AnimationClip.SlugBurstS, "Slug Burst S"},
                {AnimationClip.SlugBurstBS, "Slug Burst BS"},
                {AnimationClip.SlugWalkB, "Slug Walk B"},
                {AnimationClip.SlugWalkBQuick, "Slug Walk B Quick"},
                {AnimationClip.SlugWalkS, "Slug Walk S"},
                {AnimationClip.SlugWalkSQuick, "Slug Walk S Quick"},
                {AnimationClip.SitIdle, "Sit Idle"},
                {AnimationClip.SlugWalkBS, "Slug Walk BS"},
                {AnimationClip.SlugWalkBSQuick, "Slug Walk BS Quick"},
                {AnimationClip.SlugTurnBSQuick, "Slug Turn BS Quick"},
                {AnimationClip.CollectSD1Back, "Collect SD 1 Back"},
                {AnimationClip.CollectStandToIdle, "Collect StandToIdle"},
                {AnimationClip.TurnFromBG, "TurnFromBG"},
                {AnimationClip.MapTurn, "Map Turn"},
                {AnimationClip.Exit, "Exit"},
                {AnimationClip.ExitDoorToIdle, "Exit Door To Idle"},
                {AnimationClip.SuperHardLand, "Super Hard Land"},
                {AnimationClip.LookDownToIdle, "LookDownToIdle"},
                {AnimationClip.DGWarpCharge, "DG Warp Charge"},
                {AnimationClip.DGWarp, "DG Warp"},
                {AnimationClip.DGWarpCancel, "DG Warp Cancel"},
                {AnimationClip.DGWarpIn, "DG Warp In"},
                {AnimationClip.SurfaceInToIdle, "Surface InToIdle"},
                {AnimationClip.SurfaceInToSwim, "Surface InToSwim"},
                {AnimationClip.Sprint, "Sprint"},
                {AnimationClip.LookAtKing, "Look At King"},
                {AnimationClip.SpikeDeathAntic, "Spike Death Antic"},
            };

        // TODO: add Dreamshield
        // A static mapping containing the animation effect for each clip name
        private static readonly Dictionary<AnimationClip, IAnimationEffect> AnimationEffects =
            new Dictionary<AnimationClip, IAnimationEffect> {
                {AnimationClip.SDChargeGround, new CrystalDashGroundCharge()},
                {AnimationClip.SDChargeGroundEnd, CrystalDashChargeCancel},
                {AnimationClip.SDWallCharge, new CrystalDashWallCharge()},
                {AnimationClip.SDDash, new CrystalDash()},
                {AnimationClip.SDAirBrake, new CrystalDashAirCancel()},
                {AnimationClip.SDHitWall, new CrystalDashHitWall()},
                {AnimationClip.Slash, new Slash()},
                {AnimationClip.SlashAlt, new AltSlash()},
                {AnimationClip.DownSlash, new DownSlash()},
                {AnimationClip.UpSlash, new UpSlash()},
                {AnimationClip.WallSlash, new WallSlash()},
                {AnimationClip.Fireball1Cast, new VengefulSpirit()},
                {AnimationClip.Fireball2Cast, new ShadeSoul()},
                {AnimationClip.QuakeAntic, new DiveAntic()},
                {AnimationClip.QuakeFall, new DesolateDiveDown()},
                {AnimationClip.QuakeFall2, new DescendingDarkDown()},
                {AnimationClip.QuakeLand, new DesolateDiveLand()},
                {AnimationClip.QuakeLand2, new DescendingDarkLand()},
                {AnimationClip.Scream, new HowlingWraiths()},
                {AnimationClip.Scream2, new AbyssShriek()},
                {AnimationClip.NACyclone, new CycloneSlash()},
                {AnimationClip.NACycloneEnd, new CycloneSlashEnd()},
                {AnimationClip.NABigSlash, new GreatSlash()},
                {AnimationClip.NADashSlash, new DashSlash()},
                {AnimationClip.Recoil, new Effects.Recoil()},
                {AnimationClip.Stun, new Stun()},
                {AnimationClip.Focus, Focus},
                {AnimationClip.FocusGet, FocusBurst},
                {AnimationClip.FocusGetOnce, FocusEnd},
                {AnimationClip.FocusEnd, FocusEnd},
                {AnimationClip.SlugDown, Focus},
                {AnimationClip.SlugBurst, FocusBurst},
                {AnimationClip.SlugBurstS, FocusBurst}, // Shape of Unn + Spore Shroom
                {AnimationClip.SlugBurstB, FocusBurst}, // Shape of Unn + Baldur Shell
                {AnimationClip.SlugBurstBS, FocusBurst}, // Shape of Unn + Spore Shroom + Baldur Shell
                {AnimationClip.SlugUp, FocusEnd},
                {AnimationClip.Dash, new Dash()},
                {AnimationClip.DashDown, new DashDown()},
                {AnimationClip.ShadowDash, new ShadowDash()},
                {AnimationClip.ShadowDashSharp, new ShadowDashSharp()},
                {AnimationClip.ShadowDashDown, new ShadowDashDown()},
                {AnimationClip.ShadowDashDownSharp, new ShadowDashSharpDown()},
                {AnimationClip.DashEnd, new DashEnd()},
                {AnimationClip.NailArtCharge, new NailArtCharge()},
                {AnimationClip.NailArtCharged, new NailArtCharged()},
                {AnimationClip.NailArtChargeEnd, new NailArtEnd()},
                {AnimationClip.WallSlide, new WallSlide()},
                {AnimationClip.WallSlideEnd, new WallSlideEnd()},
                {AnimationClip.Walljump, new WallJump()},
                {AnimationClip.DoubleJump, new MonarchWings()},
                {AnimationClip.HardLand, new HardLand()},
                {AnimationClip.HazardDeath, new HazardDeath()},
                {AnimationClip.HazardRespawn, new HazardRespawn()},
                {AnimationClip.DungTrail, new DungTrail()},
                {AnimationClip.DungTrailEnd, new DungTrailEnd()},
                {AnimationClip.ThornAttack, new ThornsOfAgony()}
            };

        private readonly NetClient _netClient;
        private readonly PlayerManager _playerManager;

        // The last animation clip sent
        private string _lastAnimationClip;

        /**
         * Whether the animation controller was responsible for the last
         * clip that was sent
         */
        private bool _animationControllerWasLastSent;

        // Whether we should stop sending animations until the scene has changed
        private bool _stopSendingAnimationUntilSceneChange;

        // Whether the current dash has ended and we can start a new one
        private bool _dashHasEnded = true;

        // Whether the charge effect was last update active
        private bool _lastChargeEffectActive;

        // Whether the charged effect was last update active
        private bool _lastChargedEffectActive;

        // Whether the player was wallsliding last update
        private bool _lastWallSlideActive;

        public AnimationManager(
            NetworkManager networkManager,
            PlayerManager playerManager,
            PacketManager packetManager,
            Game.Settings.GameSettings gameSettings
        ) {
            _netClient = networkManager.GetNetClient();
            _playerManager = playerManager;

            // Register packet handler
            packetManager.RegisterClientPacketHandler<GenericClientData>(ClientPacketId.PlayerDeath,
                OnPlayerDeath);

            // Register scene change, which is where we update the animation event handler
            UnityEngine.SceneManagement.SceneManager.activeSceneChanged += OnSceneChange;

            // Register callbacks for the hero animation controller for the Airborne animation
            On.HeroAnimationController.Play += HeroAnimationControllerOnPlay;
            On.HeroAnimationController.PlayFromFrame += HeroAnimationControllerOnPlayFromFrame;

            // Register a callback so we know when the dash has finished
            On.HeroController.CancelDash += HeroControllerOnCancelDash;

            // Register a callback so we can check the nail art charge status
<<<<<<< HEAD
            ModHooks.HeroUpdateHook += OnHeroUpdateHook;
            
=======
            ModHooks.Instance.HeroUpdateHook += OnHeroUpdateHook;

>>>>>>> 20f242ce
            // Register a callback for when we get hit by a hazard
            On.HeroController.DieFromHazard += HeroControllerOnDieFromHazard;
            // Also register a callback from when we respawn from a hazard
            On.GameManager.HazardRespawn += GameManagerOnHazardRespawn;

            // Register when the HeroController starts, so we can register dung trail events
            On.HeroController.Start += HeroControllerOnStart;

            // Relinquish Control cancels a lot of effects, so we need to broadcast the end of these effects
            On.HeroController.RelinquishControl += HeroControllerOnRelinquishControl;

            // Register when the player dies to send the animation
<<<<<<< HEAD
            ModHooks.BeforePlayerDeadHook += OnDeath;
            
=======
            ModHooks.Instance.BeforePlayerDeadHook += OnDeath;

>>>>>>> 20f242ce
            // Set the game settings for all animation effects
            foreach (var effect in AnimationEffects.Values) {
                effect.SetGameSettings(gameSettings);
            }
        }

        public void OnPlayerAnimationUpdate(ushort id, int clipId, int frame, bool[] effectInfo) {
            UpdatePlayerAnimation(id, clipId, frame);

            var animationClip = (AnimationClip) clipId;

            if (AnimationEffects.ContainsKey(animationClip)) {
                var playerObject = _playerManager.GetPlayerObject(id);
                if (playerObject == null) {
                    // Logger.Get().Get().Warn(this, $"Tried to play animation effect {clipName} with ID: {id}, but player object doesn't exist");
                    return;
                }

                var animationEffect = AnimationEffects[animationClip];

                // Check if the animation effect is a DamageAnimationEffect and if so,
                // set whether it should deal damage based on player teams
                if (animationEffect is DamageAnimationEffect damageAnimationEffect) {
                    var localPlayerTeam = _playerManager.LocalPlayerTeam;
                    var otherPlayerTeam = _playerManager.GetPlayerTeam(id);

                    damageAnimationEffect.SetShouldDoDamage(
                        otherPlayerTeam != localPlayerTeam
                        || otherPlayerTeam.Equals(Team.None)
                        || localPlayerTeam.Equals(Team.None)
                    );
                }

                animationEffect.Play(
                    playerObject,
                    effectInfo
                );
            }
        }

        public void UpdatePlayerAnimation(ushort id, int clipId, int frame) {
            var playerObject = _playerManager.GetPlayerObject(id);
            if (playerObject == null) {
                // Logger.Get().Get().Warn(this, $"Tried to update animation, but there was not matching player object for ID {id}");
                return;
            }

            var animationClip = (AnimationClip) clipId;
            if (!InverseClipEnumNames.ContainsKey(animationClip)) {
                // This happens when we send custom clips, that can't be played by the sprite animator, so for now we
                // don't log it. This warning might be useful if we seem to be missing animations from the Knights
                // sprite animator.

                // Logger.Get().Get().Warn(this, $"Tried to update animation, but there was no entry for clip ID: {clipId}, enum: {animationClip}");
                return;
            }

            var clipName = InverseClipEnumNames[animationClip];

            // Get the sprite animator and check whether this clip can be played before playing it
            var spriteAnimator = playerObject.GetComponent<tk2dSpriteAnimator>();
            if (spriteAnimator.GetClipByName(clipName) != null) {
                spriteAnimator.PlayFromFrame(clipName, frame);
            }
        }

        private void OnSceneChange(Scene oldScene, Scene newScene) {
            // A scene change occurs, so we can send again
            _stopSendingAnimationUntilSceneChange = false;
        }

        private void OnAnimationEvent(tk2dSpriteAnimator spriteAnimator, tk2dSpriteAnimationClip clip,
            int frameIndex) {
            // Logger.Get().Get().Info(this, $"Animation event with name: {clip.name}");

            // If we are not connected, there is nothing to send to
            if (!_netClient.IsConnected) {
                return;
            }

            // If we need to stop sending until a scene change occurs, we skip
            if (_stopSendingAnimationUntilSceneChange) {
                return;
            }

            // If this is a clip that should be handled by the animation controller hook, we return
            if (AnimationControllerClipNames.Contains(clip.name)) {
                // Update the last clip name
                _lastAnimationClip = clip.name;

                return;
            }

            // Skip event handling when we already handled this clip, unless it is a clip with wrap mode once
            if (clip.name.Equals(_lastAnimationClip)
                && clip.wrapMode != tk2dSpriteAnimationClip.WrapMode.Once
                && !AllowedLoopAnimations.Contains(clip.name)) {
                return;
            }

            // Skip clips that do not have the wrap mode loop, loopsection or once
            if (clip.wrapMode != tk2dSpriteAnimationClip.WrapMode.Loop &&
                clip.wrapMode != tk2dSpriteAnimationClip.WrapMode.LoopSection &&
                clip.wrapMode != tk2dSpriteAnimationClip.WrapMode.Once) {
                return;
            }

            // Logger.Get().Info(this, $"Sending animation with name: {clip.name}");

            // Make sure that when we enter a building, we don't transmit any more animation events
            // TODO: the same issue applied to exiting a building, but that is less trivial to solve
            if (clip.name.Equals("Enter")) {
                _stopSendingAnimationUntilSceneChange = true;
            }

            // Check special case of downwards dashes that trigger the animation event twice
            // We only send it once if the current dash has ended
            if (clip.name.Equals("Dash Down")
                || clip.name.Equals("Shadow Dash Down")
                || clip.name.Equals("Shadow Dash Down Sharp")) {
                if (!_dashHasEnded) {
                    return;
                }

                _dashHasEnded = false;
            }

            // Get the current frame and associated data
            // TODO: the eventInfo might be same as the clip name in all cases
            var frame = clip.GetFrame(frameIndex);
            var clipName = frame.eventInfo;

            if (!ClipEnumNames.ContainsKey(clipName)) {
                Logger.Get().Warn(this, $"Player sprite animator played unknown clip, name: {clipName}");
                return;
            }

            var animationClip = ClipEnumNames[clipName];

            // Check whether there is an effect that adds info to this packet
            if (AnimationEffects.ContainsKey(animationClip)) {
                var effectInfo = AnimationEffects[animationClip].GetEffectInfo();

                _netClient.UpdateManager.UpdatePlayerAnimation(animationClip, 0, effectInfo);
            } else {
                _netClient.UpdateManager.UpdatePlayerAnimation(animationClip);
            }

            // Update the last clip name, since it changed
            _lastAnimationClip = clip.name;

            // We have sent a different clip, so we can reset this
            _animationControllerWasLastSent = false;
        }

        private void HeroAnimationControllerOnPlay(On.HeroAnimationController.orig_Play orig,
            HeroAnimationController self, string clipname) {
            orig(self, clipname);
            OnAnimationControllerPlay(clipname, 0);
        }

        private void HeroAnimationControllerOnPlayFromFrame(On.HeroAnimationController.orig_PlayFromFrame orig,
            HeroAnimationController self, string clipname, int frame) {
            orig(self, clipname, frame);
            OnAnimationControllerPlay(clipname, frame);
        }

        private void OnAnimationControllerPlay(string clipName, int frame) {
            // If we are not connected, there is nothing to send to
            if (!_netClient.IsConnected) {
                return;
            }

            // If this is not a clip that should be handled by the animation controller hook, we return
            if (!AnimationControllerClipNames.Contains(clipName)) {
                return;
            }

            // If the animation controller is responsible for the last sent clip, we skip
            // this is to ensure that we don't spam packets of the same clip
            if (!_animationControllerWasLastSent) {
                if (!ClipEnumNames.ContainsKey(clipName)) {
                    Logger.Get().Warn(this, $"Player animation controller played unknown clip, name: {clipName}");
                    return;
                }

                var clipId = ClipEnumNames[clipName];

                _netClient.UpdateManager.UpdatePlayerAnimation(clipId, frame);

                // This was the last clip we sent
                _animationControllerWasLastSent = true;
            }
        }

        private void HeroControllerOnCancelDash(On.HeroController.orig_CancelDash orig, HeroController self) {
            orig(self);

            // If we are not connected, there is nothing to send to
            if (!_netClient.IsConnected) {
                return;
            }

            _netClient.UpdateManager.UpdatePlayerAnimation(AnimationClip.DashEnd);

            // The dash has ended, so we can send a new one when we dash
            _dashHasEnded = true;
        }

        private void OnHeroUpdateHook() {
            // If we are not connected, there is nothing to send to
            if (!_netClient.IsConnected) {
                return;
            }

            var chargeEffectActive = HeroController.instance.artChargeEffect.activeSelf;
            var chargedEffectActive = HeroController.instance.artChargedEffect.activeSelf;

            if (chargeEffectActive && !_lastChargeEffectActive) {
                // Charge effect is now active, which wasn't last update, so we can send the charge animation packet
                _netClient.UpdateManager.UpdatePlayerAnimation(AnimationClip.NailArtCharge);
            }

            if (chargedEffectActive && !_lastChargedEffectActive) {
                // Charged effect is now active, which wasn't last update, so we can send the charged animation packet
                _netClient.UpdateManager.UpdatePlayerAnimation(AnimationClip.NailArtCharged);
            }

            if (!chargeEffectActive && _lastChargeEffectActive && !chargedEffectActive) {
                // The charge effect is now inactive and we are not fully charged
                // This means that we cancelled the nail art charge
                _netClient.UpdateManager.UpdatePlayerAnimation(AnimationClip.NailArtChargeEnd);
            }

            if (!chargedEffectActive && _lastChargedEffectActive) {
                // The charged effect is now inactive, so we are done with the nail art
                _netClient.UpdateManager.UpdatePlayerAnimation(AnimationClip.NailArtChargeEnd);
            }

            // Update the latest states
            _lastChargeEffectActive = chargeEffectActive;
            _lastChargedEffectActive = chargedEffectActive;

            // Obtain the current wall slide state
            var wallSlideActive = HeroController.instance.cState.wallSliding;

            if (!wallSlideActive && _lastWallSlideActive) {
                // We were wall sliding last update, but not anymore, so we send a wall slide end animation
                _netClient.UpdateManager.UpdatePlayerAnimation(AnimationClip.WallSlideEnd);
            }

            // Update the last state
            _lastWallSlideActive = wallSlideActive;

            // Obtain sprite animator from hero controller
            var localPlayer = HeroController.instance;
            var spriteAnimator = localPlayer.GetComponent<tk2dSpriteAnimator>();

            // Check whether it is non-null
            if (spriteAnimator != null) {
                // Check whether the animation event is still registered to our callback
                if (spriteAnimator.AnimationEventTriggered != OnAnimationEvent) {
                    Logger.Get().Info(this, "Re-registering animation event triggered");

                    // For each clip in the animator, we want to make sure it triggers an event
                    foreach (var clip in spriteAnimator.Library.clips) {
                        // Skip clips with no frames
                        if (clip.frames.Length == 0) {
                            continue;
                        }

                        var firstFrame = clip.frames[0];
                        // Enable event triggering on first frame
                        firstFrame.triggerEvent = true;
                        // Also include the clip name as event info, so we can retrieve it later
                        firstFrame.eventInfo = clip.name;
                    }

                    // Now actually register a callback for when the animation event fires
                    spriteAnimator.AnimationEventTriggered = OnAnimationEvent;
                }
            }
        }

        private IEnumerator HeroControllerOnDieFromHazard(On.HeroController.orig_DieFromHazard orig,
            HeroController self, HazardType hazardtype, float angle) {
            // If we are not connected, there is nothing to send to
            if (!_netClient.IsConnected) {
                return orig(self, hazardtype, angle);
            }

            _netClient.UpdateManager.UpdatePlayerAnimation(AnimationClip.HazardDeath, 0, new[] {
                hazardtype.Equals(HazardType.SPIKES),
                hazardtype.Equals(HazardType.ACID)
            });

            // Execute the original method and return its value
            return orig(self, hazardtype, angle);
        }

        private void GameManagerOnHazardRespawn(On.GameManager.orig_HazardRespawn orig, GameManager self) {
            orig(self);

            // If we are not connected, there is nothing to send to
            if (!_netClient.IsConnected) {
                return;
            }

            _netClient.UpdateManager.UpdatePlayerAnimation(AnimationClip.HazardRespawn);
        }

        private void OnPlayerDeath(GenericClientData data) {
            // And play the death animation for the ID in the packet
            MonoBehaviourUtil.Instance.StartCoroutine(PlayDeathAnimation(data.Id));
        }

        private void OnDeath() {
            // If we are not connected, there is nothing to send to
            if (!_netClient.IsConnected) {
                return;
            }

            Logger.Get().Info(this, "Client has died, sending PlayerDeath data");

            // Let the server know that we have died            
            _netClient.UpdateManager.SetDeath();
        }

        private IEnumerator PlayDeathAnimation(ushort id) {
            Logger.Get().Info(this, "Starting death animation");

            // Get the player object corresponding to this ID
            var playerObject = _playerManager.GetPlayerObject(id);

            // Get the sprite animator and start playing the Death animation
            var animator = playerObject.GetComponent<tk2dSpriteAnimator>();
            animator.Stop();
            animator.PlayFromFrame("Death", 0);

            // Obtain the duration for the animation
            var deathAnimationDuration = animator.GetClipByName("Death").Duration;

            // After half a second we want to throw out the nail (as defined in the FSM)
            yield return new WaitForSeconds(0.5f);

            // Calculate the duration remaining until the death animation is finished
            var remainingDuration = deathAnimationDuration - 0.5f;

            // Obtain the local player object, to copy actions from
            var localPlayerObject = HeroController.instance.gameObject;

            // Get the FSM for the Hero Death
            var heroDeathAnimFsm = localPlayerObject
                .FindGameObjectInChildren("Hero Death")
                .LocateMyFSM("Hero Death Anim");

            // Get the nail fling object from the Blow state
            var nailObject = heroDeathAnimFsm.GetAction<FlingObjectsFromGlobalPool>("Blow", 0);

            // Spawn it relative to the player
            var nailGameObject = nailObject.gameObject.Value.Spawn(
                playerObject.transform.position,
                Quaternion.Euler(Vector3.zero)
            );

            // Get the rigidbody component that we need to throw around
            var nailRigidBody = nailGameObject.GetComponent<Rigidbody2D>();

            // Get a random speed and angle and calculate the rigidbody velocity
            var speed = Random.Range(18, 22);
            float angle = Random.Range(50, 130);
            var velX = speed * Mathf.Cos(angle * ((float) System.Math.PI / 180f));
            var velY = speed * Mathf.Sin(angle * ((float) System.Math.PI / 180f));

            // Set the velocity so it starts moving
            nailRigidBody.velocity = new Vector2(velX, velY);

            // Wait for the remaining duration of the death animation
            yield return new WaitForSeconds(remainingDuration);

            // Now we can disable the player object so it isn't visible anymore
            playerObject.SetActive(false);

            // Check which direction we are facing, we need this in a few variables
            var facingRight = playerObject.transform.localScale.x > 0;

            // Depending on which direction the player was facing, choose a state
            var stateName = "Head Left";
            if (facingRight) {
                stateName = "Head Right";
            }

            // Obtain a head object from the either Head states and instantiate it
            var headObject = heroDeathAnimFsm.GetAction<CreateObject>(stateName, 0);
            var headGameObject = Object.Instantiate(
                headObject.gameObject.Value,
                playerObject.transform.position + new Vector3(facingRight ? 0.2f : -0.2f, -0.02f, -0.01f),
                Quaternion.identity
            );

            // Get the rigidbody component of the head object
            var headRigidBody = headGameObject.GetComponent<Rigidbody2D>();

            // Calculate the angle at which we are going to throw 
            var headAngle = 15f * Mathf.Cos((facingRight ? 100f : 80f) * ((float) System.Math.PI / 180f));

            // Now set the velocity as this angle
            headRigidBody.velocity = new Vector2(headAngle, headAngle);

            // Finally add required torque (according to the FSM)
            headRigidBody.AddTorque(facingRight ? 20f : -20f);
        }

        private void HeroControllerOnStart(On.HeroController.orig_Start orig, HeroController self) {
            // Execute original method
            orig(self);

            SetDescendingDarkLandEffectDelay();
            RegisterDefenderCrestEffects();
        }

        private void HeroControllerOnRelinquishControl(On.HeroController.orig_RelinquishControl orig,
            HeroController self) {
            orig(self);
            // Some effects, such as Crystal Dash are cancelled as soon as the RelinquishControl is called
            // Which means we also need to broadcast it

            // If we are not connected, there is no need to send
            if (!_netClient.IsConnected) {
                return;
            }

            // If we need to stop sending until a scene change occurs, we skip
            if (_stopSendingAnimationUntilSceneChange) {
                return;
            }

            _netClient.UpdateManager.UpdatePlayerAnimation(AnimationClip.SDAirBrake);
            _netClient.UpdateManager.UpdatePlayerAnimation(AnimationClip.DashEnd);
        }

        /**
         * Sets the delay for the descending dark land effect to trigger, since if we overwrite
         * the AnimationTriggerEvent, it will fallback to 0.75s, which is too long.
         * The event normally triggers at frame index 7, which is the 8th frame.
         * The FPS of the animation is 20, which means 8/20 = 0.4s after the animation starts is
         * when we need to finish the action in the FSM. If this is confusing check the "Spell Control" FSM of
         * the knight and look at the "Q2 Land" state.
         */
        private void SetDescendingDarkLandEffectDelay() {
            var spellControl = HeroController.instance.spellControl;
            var waitAction = spellControl.GetAction<Wait>("Q2 Land", 14);
            waitAction.time.Value = 0.4f;
        }

        private void RegisterDefenderCrestEffects() {
            var charmEffects = HeroController.instance.gameObject.FindGameObjectInChildren("Charm Effects");
            if (charmEffects == null) {
                return;
            }

            var dungObject = charmEffects.FindGameObjectInChildren("Dung");
            if (dungObject == null) {
                return;
            }

            var dungControlFsm = dungObject.LocateMyFSM("Control");

            // Create a new dung trail event sending instance
            var sendDungTrailEvent = new SendDungTrailEvent(_netClient);

            // Keep track of whether we subscribed to the update event already,
            // so we don't subscribe multiple times, with no way to unsubscribe those instances
            var isSubscribed = false;

            // Register the Update method of the SendDungTrailEvent class
            // when the Defender's Crest charm is equipped
            dungControlFsm.InsertMethod("Equipped", 1, () => {
                Logger.Get().Info(this, "Defender's Crest is equipped, starting dung trail event sending");

                // Subscribe only when we haven't already
                if (!isSubscribed) {
                    MonoBehaviourUtil.Instance.OnUpdateEvent += sendDungTrailEvent.Update;
                    isSubscribed = true;
                }
            });

            // Deregister and reset the SendDungTrailEvent class when
            // the Defender's Crest charm is unequipped
            dungControlFsm.InsertMethod("Unequipped", 2, () => {
                // If we weren't subscribed, we don't need to stop
                if (!isSubscribed) {
                    return;
                }

                Logger.Get().Info(this, "Defender's Crest is unequipped, stopping dung trail event sending");

                MonoBehaviourUtil.Instance.OnUpdateEvent -= sendDungTrailEvent.Update;
                sendDungTrailEvent.Reset();
                isSubscribed = false;

                if (!_netClient.IsConnected) {
                    return;
                }

                _netClient.UpdateManager.UpdatePlayerAnimation(AnimationClip.DungTrailEnd);
            });
        }

        public AnimationClip GetCurrentAnimationClip() {
            var currentClipName = HeroController.instance.GetComponent<tk2dSpriteAnimator>().CurrentClip.name;

            if (ClipEnumNames.ContainsKey(currentClipName)) {
                return ClipEnumNames[currentClipName];
            }

            return 0;
        }
    }
}<|MERGE_RESOLUTION|>--- conflicted
+++ resolved
@@ -574,13 +574,8 @@
             On.HeroController.CancelDash += HeroControllerOnCancelDash;
 
             // Register a callback so we can check the nail art charge status
-<<<<<<< HEAD
             ModHooks.HeroUpdateHook += OnHeroUpdateHook;
             
-=======
-            ModHooks.Instance.HeroUpdateHook += OnHeroUpdateHook;
-
->>>>>>> 20f242ce
             // Register a callback for when we get hit by a hazard
             On.HeroController.DieFromHazard += HeroControllerOnDieFromHazard;
             // Also register a callback from when we respawn from a hazard
@@ -593,13 +588,8 @@
             On.HeroController.RelinquishControl += HeroControllerOnRelinquishControl;
 
             // Register when the player dies to send the animation
-<<<<<<< HEAD
             ModHooks.BeforePlayerDeadHook += OnDeath;
             
-=======
-            ModHooks.Instance.BeforePlayerDeadHook += OnDeath;
-
->>>>>>> 20f242ce
             // Set the game settings for all animation effects
             foreach (var effect in AnimationEffects.Values) {
                 effect.SetGameSettings(gameSettings);
