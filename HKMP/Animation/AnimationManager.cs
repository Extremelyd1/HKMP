﻿using System;
using System.Collections;
using System.Collections.Generic;
using System.Linq;
using GlobalEnums;
using HKMP.Animation.Effects;
using HKMP.Fsm;
using HKMP.Game;
using HKMP.Game.Client;
using HKMP.Networking;
using HKMP.Networking.Client;
using HKMP.Networking.Packet;
using HKMP.Networking.Packet.Data;
using HKMP.Util;
using HKMP.ServerKnights;
using HutongGames.PlayMaker.Actions;
using ModCommon;
using ModCommon.Util;
using Modding;
using UnityEngine;
using UnityEngine.SceneManagement;
using Object = UnityEngine.Object;
using Random = UnityEngine.Random;

namespace HKMP.Animation {
    /**
     * Class that manages all forms of animation from clients.
     */
    public class AnimationManager {
        public const float EffectDistanceThreshold = 25f;

        // Animations that are allowed to loop, because they need to transmit the effect
        private static readonly string[] AllowedLoopAnimations = {"Focus Get", "Run"};

        private static readonly string[] AnimationControllerClipNames = {
            "Airborne"
        };

        // Initialize animation effects that are used for different keys
        public static readonly CrystalDashChargeCancel CrystalDashChargeCancel = new CrystalDashChargeCancel();

        private static readonly Focus Focus = new Focus();
        private static readonly FocusBurst FocusBurst = new FocusBurst();

        public static readonly FocusEnd FocusEnd = new FocusEnd();

        private static readonly Dictionary<string, AnimationClip> ClipEnumNames = new Dictionary<string, AnimationClip> {
            {"Idle", AnimationClip.Idle},
            {"Dash", AnimationClip.Dash},
            {"Airborne", AnimationClip.Airborne},
            {"SlashAlt", AnimationClip.SlashAlt},
            {"Run", AnimationClip.Run},
            {"Slash", AnimationClip.Slash},
            {"SlashEffect", AnimationClip.SlashEffect},
            {"SlashEffectAlt", AnimationClip.SlashEffectAlt},
            {"UpSlash", AnimationClip.UpSlash},
            {"DownSlash", AnimationClip.DownSlash},
            {"Land", AnimationClip.Land},
            {"HardLand", AnimationClip.HardLand},
            {"LookDown", AnimationClip.LookDown},
            {"LookUp", AnimationClip.LookUp},
            {"UpSlashEffect", AnimationClip.UpSlashEffect},
            {"DownSlashEffect", AnimationClip.DownSlashEffect},
            {"Death", AnimationClip.Death},
            {"SD Crys Grow", AnimationClip.SDCrysGrow},
            {"Death Head Normal", AnimationClip.DeathHeadNormal},
            {"Death Head Cracked", AnimationClip.DeathHeadCracked},
            {"Recoil", AnimationClip.Recoil},
            {"DN Charge", AnimationClip.DNCharge},
            {"Lantern Idle", AnimationClip.LanternIdle},
            {"Acid Death", AnimationClip.AcidDeath},
            {"Spike Death", AnimationClip.SpikeDeath},
            {"Hit Crack Appear", AnimationClip.HitCrackAppear},
            {"DN Cancel", AnimationClip.DNCancel},
            {"Collect Magical 1", AnimationClip.CollectMagical1},
            {"Collect Magical 2", AnimationClip.CollectMagical2},
            {"Collect Magical 3", AnimationClip.CollectMagical3},
            {"Collect Normal 1", AnimationClip.CollectNormal1},
            {"Collect Normal 2", AnimationClip.CollectNormal2},
            {"Collect Normal 3", AnimationClip.CollectNormal3},
            {"NA Charge", AnimationClip.NACharge},
            {"Idle Wind", AnimationClip.IdleWind},
            {"Enter", AnimationClip.Enter},
            {"Roar Lock", AnimationClip.RoarLock},
            {"Sit", AnimationClip.Sit},
            {"Sit Lean", AnimationClip.SitLean},
            {"Wake", AnimationClip.Wake},
            {"Get Off", AnimationClip.GetOff},
            {"Sitting Asleep", AnimationClip.SittingAsleep},
            {"Prostrate", AnimationClip.Prostrate},
            {"Prostrate Rise", AnimationClip.ProstrateRise},
            {"Stun", AnimationClip.Stun},
            {"Turn", AnimationClip.Turn},
            {"Run To Idle", AnimationClip.RunToIdle},
            {"Focus", AnimationClip.Focus},
            {"Focus Get", AnimationClip.FocusGet},
            {"Focus End", AnimationClip.FocusEnd},
            {"Wake Up Ground", AnimationClip.WakeUpGround},
            {"Focus Get Once", AnimationClip.FocusGetOnce},
            {"Hazard Respawn", AnimationClip.HazardRespawn},
            {"Walk", AnimationClip.Walk},
            {"Respawn Wake", AnimationClip.RespawnWake},
            {"Sit Fall Asleep", AnimationClip.SitFallAsleep},
            {"Map Idle", AnimationClip.MapIdle},
            {"Map Away", AnimationClip.MapAway},
            {"Fall", AnimationClip.Fall},
            {"TurnToIdle", AnimationClip.TurnToIdle},
            {"Collect Magical Fall", AnimationClip.CollectMagicalFall},
            {"Collect Magical Land", AnimationClip.CollectMagicalLand},
            {"LookUpEnd", AnimationClip.LookUpEnd},
            {"Idle Hurt", AnimationClip.IdleHurt},
            {"LookDownEnd", AnimationClip.LookDownEnd},
            {"Collect Heart Piece", AnimationClip.CollectHeartPiece},
            {"Collect Heart Piece End", AnimationClip.CollectHeartPieceEnd},
            {"Fireball1 Cast", AnimationClip.Fireball1Cast},
            {"Fireball Antic", AnimationClip.FireballAntic},
            {"SD Crys Idle", AnimationClip.SDCrysIdle},
            {"Scream 2 Get", AnimationClip.Scream2Get},
            {"Sit Map Open", AnimationClip.SitMapOpen},
            {"Wake To Sit", AnimationClip.WakeToSit},
            {"Sit Map Close", AnimationClip.SitMapClose},
            {"Dash To Idle", AnimationClip.DashToIdle},
            {"Dash Down", AnimationClip.DashDown},
            {"Dash Down Land", AnimationClip.DashDownLand},
            {"Dash Effect", AnimationClip.DashEffect},
            {"Lantern Run", AnimationClip.LanternRun},
            {"Wall Slide", AnimationClip.WallSlide},
            {"SD Charge Ground", AnimationClip.SDChargeGround},
            {"SD Dash", AnimationClip.SDDash},
            {"SD Fx Charge", AnimationClip.SDFxCharge},
            {"SD Charge Ground End", AnimationClip.SDChargeGroundEnd},
            {"SD Fx Bling", AnimationClip.SDFxBling},
            {"SD Fx Burst", AnimationClip.SDFxBurst},
            {"SD Hit Wall", AnimationClip.SDHitWall},
            {"Quake Antic", AnimationClip.QuakeAntic},
            {"Quake Fall", AnimationClip.QuakeFall},
            {"Quake Land", AnimationClip.QuakeLand},
            {"Map Walk", AnimationClip.MapWalk},
            {"SD Air Brake", AnimationClip.SDAirBrake},
            {"SD Wall Charge", AnimationClip.SDWallCharge},
            {"Double Jump", AnimationClip.DoubleJump},
            {"Double Jump Wings 2", AnimationClip.DoubleJumpWings2},
            {"Fireball2 Cast", AnimationClip.Fireball2Cast},
            {"Map Open", AnimationClip.MapOpen},
            {"NA Big Slash", AnimationClip.NABigSlash},
            {"NA Big Slash Effect", AnimationClip.NABigSlashEffect},
            {"TurnToBG", AnimationClip.TurnToBG},
            {"NA Charged Effect", AnimationClip.NAChargedEffect},
            {"NA Cyclone", AnimationClip.NACyclone},
            {"NA Cyclone End", AnimationClip.NACycloneEnd},
            {"NA Cyclone Start", AnimationClip.NACycloneStart},
            {"Quake Fall 2", AnimationClip.QuakeFall2},
            {"Quake Land 2", AnimationClip.QuakeLand2},
            {"Scream", AnimationClip.Scream},
            {"Scream End 2", AnimationClip.ScreamEnd2},
            {"Scream End", AnimationClip.ScreamEnd},
            {"Scream Start", AnimationClip.ScreamStart},
            {"Scream 2", AnimationClip.Scream2},
            {"SD Break", AnimationClip.SDBreak},
            {"SD Trail", AnimationClip.SDTrail},
            {"SD Trail End", AnimationClip.SDTrailEnd},
            {"Shadow Dash", AnimationClip.ShadowDash},
            {"Shadow Dash Burst", AnimationClip.ShadowDashBurst},
            {"Shadow Dash Down", AnimationClip.ShadowDashDown},
            {"Shadow Recharge", AnimationClip.ShadowRecharge},
            {"Wall Slash", AnimationClip.WallSlash},
            {"DG Set Charge", AnimationClip.DGSetCharge},
            {"Cyclone Effect", AnimationClip.CycloneEffect},
            {"Cyclone Effect End", AnimationClip.CycloneEffectEnd},
            {"Surface Swim", AnimationClip.SurfaceSwim},
            {"Surface Idle", AnimationClip.SurfaceIdle},
            {"Surface In", AnimationClip.SurfaceIn},
            {"DG Set End", AnimationClip.DGSetEnd},
            {"Walljump", AnimationClip.Walljump},
            {"Walljump Puff", AnimationClip.WalljumpPuff},
            {"LookUpToIdle", AnimationClip.LookUpToIdle},
            {"ToProne", AnimationClip.ToProne},
            {"GetUpToIdle", AnimationClip.GetUpToIdle},
            {"Challenge Start", AnimationClip.ChallengeStart},
            {"Collect Magical 3b", AnimationClip.CollectMagical3b},
            {"Challenge End", AnimationClip.ChallengeEnd},
            {"Collect SD 1", AnimationClip.CollectSD1},
            {"Collect SD 2", AnimationClip.CollectSD2},
            {"Collect SD 3", AnimationClip.CollectSD3},
            {"Collect SD 4", AnimationClip.CollectSD4},
            {"Thorn Attack", AnimationClip.ThornAttack},
            {"DN Slash Antic", AnimationClip.DNSlashAntic},
            {"DN Slash", AnimationClip.DNSlash},
            {"Collect Shadow", AnimationClip.CollectShadow},
            {"NA Dash Slash", AnimationClip.NADashSlash},
            {"NA Dash Slash Effect", AnimationClip.NADashSlashEffect},
            {"Slug Idle", AnimationClip.SlugIdle},
            {"UpSlashEffect M", AnimationClip.UpSlashEffectM},
            {"DownSlashEffect M", AnimationClip.DownSlashEffectM},
            {"SlashEffect M", AnimationClip.SlashEffectM},
            {"Slug Walk Quick", AnimationClip.SlugWalkQuick},
            {"Slug Turn", AnimationClip.SlugTurn},
            {"SlashEffectAlt M", AnimationClip.SlashEffectAltM},
            {"SlashEffect F", AnimationClip.SlashEffectF},
            {"SlashEffectAlt F", AnimationClip.SlashEffectAltF},
            {"UpSlashEffect F", AnimationClip.UpSlashEffectF},
            {"DownSlashEffect F", AnimationClip.DownSlashEffectF},
            {"DN Start", AnimationClip.DNStart},
            {"Death Dream", AnimationClip.DeathDream},
            {"Dreamer Land", AnimationClip.DreamerLand},
            {"Dreamer Lift", AnimationClip.DreamerLift},
            {"SD Crys Flash", AnimationClip.SDCrysFlash},
            {"SD Crys Shrink", AnimationClip.SDCrysShrink},
            {"DJ Get Land", AnimationClip.DJGetLand},
            {"Collect Acid", AnimationClip.CollectAcid},
            {"Shadow Dash Sharp", AnimationClip.ShadowDashSharp},
            {"Shadow Dash Down Sharp", AnimationClip.ShadowDashDownSharp},
            {"Slug Burst", AnimationClip.SlugBurst},
            {"Slug Down", AnimationClip.SlugDown},
            {"Slug Up", AnimationClip.SlugUp},
            {"Slug Turn Quick", AnimationClip.SlugTurnQuick},
            {"Slug Walk", AnimationClip.SlugWalk},
            {"Slug Idle S", AnimationClip.SlugIdleS},
            {"Slug Idle B", AnimationClip.SlugIdleB},
            {"Slug Idle BS", AnimationClip.SlugIdleBS},
            {"Slug Turn B", AnimationClip.SlugTurnB},
            {"Slug Turn B Quick", AnimationClip.SlugTurnBQuick},
            {"Slug Turn S", AnimationClip.SlugTurnS},
            {"Slug Turn S Quick", AnimationClip.SlugTurnSQuick},
            {"Slug Turn BS", AnimationClip.SlugTurnBS},
            {"Map Update", AnimationClip.MapUpdate},
            {"Slug Burst B", AnimationClip.SlugBurstB},
            {"Slug Burst S", AnimationClip.SlugBurstS},
            {"Slug Burst BS", AnimationClip.SlugBurstBS},
            {"Slug Walk B", AnimationClip.SlugWalkB},
            {"Slug Walk B Quick", AnimationClip.SlugWalkBQuick},
            {"Slug Walk S", AnimationClip.SlugWalkS},
            {"Slug Walk S Quick", AnimationClip.SlugWalkSQuick},
            {"Sit Idle", AnimationClip.SitIdle},
            {"Slug Walk BS", AnimationClip.SlugWalkBS},
            {"Slug Walk BS Quick", AnimationClip.SlugWalkBSQuick},
            {"Slug Turn BS Quick", AnimationClip.SlugTurnBSQuick},
            {"Collect SD 1 Back", AnimationClip.CollectSD1Back},
            {"Collect StandToIdle", AnimationClip.CollectStandToIdle},
            {"TurnFromBG", AnimationClip.TurnFromBG},
            {"Map Turn", AnimationClip.MapTurn},
            {"Exit", AnimationClip.Exit},
            {"Exit Door To Idle", AnimationClip.ExitDoorToIdle},
            {"Super Hard Land", AnimationClip.SuperHardLand},
            {"LookDownToIdle", AnimationClip.LookDownToIdle},
            {"DG Warp Charge", AnimationClip.DGWarpCharge},
            {"DG Warp", AnimationClip.DGWarp},
            {"DG Warp Cancel", AnimationClip.DGWarpCancel},
            {"DG Warp In", AnimationClip.DGWarpIn},
            {"Surface InToIdle", AnimationClip.SurfaceInToIdle},
            {"Surface InToSwim", AnimationClip.SurfaceInToSwim},
            {"Sprint", AnimationClip.Sprint},
            {"Look At King", AnimationClip.LookAtKing},
            {"Spike Death Antic", AnimationClip.SpikeDeathAntic},
        };

        private static readonly Dictionary<AnimationClip, string> InverseClipEnumNames =
            new Dictionary<AnimationClip, string> {
                {AnimationClip.Idle, "Idle"},
                {AnimationClip.Dash, "Dash"},
                {AnimationClip.Airborne, "Airborne"},
                {AnimationClip.SlashAlt, "SlashAlt"},
                {AnimationClip.Run, "Run"},
                {AnimationClip.Slash, "Slash"},
                {AnimationClip.SlashEffect, "SlashEffect"},
                {AnimationClip.SlashEffectAlt, "SlashEffectAlt"},
                {AnimationClip.UpSlash, "UpSlash"},
                {AnimationClip.DownSlash, "DownSlash"},
                {AnimationClip.Land, "Land"},
                {AnimationClip.HardLand, "HardLand"},
                {AnimationClip.LookDown, "LookDown"},
                {AnimationClip.LookUp, "LookUp"},
                {AnimationClip.UpSlashEffect, "UpSlashEffect"},
                {AnimationClip.DownSlashEffect, "DownSlashEffect"},
                {AnimationClip.Death, "Death"},
                {AnimationClip.SDCrysGrow, "SD Crys Grow"},
                {AnimationClip.DeathHeadNormal, "Death Head Normal"},
                {AnimationClip.DeathHeadCracked, "Death Head Cracked"},
                {AnimationClip.Recoil, "Recoil"},
                {AnimationClip.DNCharge, "DN Charge"},
                {AnimationClip.LanternIdle, "Lantern Idle"},
                {AnimationClip.AcidDeath, "Acid Death"},
                {AnimationClip.SpikeDeath, "Spike Death"},
                {AnimationClip.HitCrackAppear, "Hit Crack Appear"},
                {AnimationClip.DNCancel, "DN Cancel"},
                {AnimationClip.CollectMagical1, "Collect Magical 1"},
                {AnimationClip.CollectMagical2, "Collect Magical 2"},
                {AnimationClip.CollectMagical3, "Collect Magical 3"},
                {AnimationClip.CollectNormal1, "Collect Normal 1"},
                {AnimationClip.CollectNormal2, "Collect Normal 2"},
                {AnimationClip.CollectNormal3, "Collect Normal 3"},
                {AnimationClip.NACharge, "NA Charge"},
                {AnimationClip.IdleWind, "Idle Wind"},
                {AnimationClip.Enter, "Enter"},
                {AnimationClip.RoarLock, "Roar Lock"},
                {AnimationClip.Sit, "Sit"},
                {AnimationClip.SitLean, "Sit Lean"},
                {AnimationClip.Wake, "Wake"},
                {AnimationClip.GetOff, "Get Off"},
                {AnimationClip.SittingAsleep, "Sitting Asleep"},
                {AnimationClip.Prostrate, "Prostrate"},
                {AnimationClip.ProstrateRise, "Prostrate Rise"},
                {AnimationClip.Stun, "Stun"},
                {AnimationClip.Turn, "Turn"},
                {AnimationClip.RunToIdle, "Run To Idle"},
                {AnimationClip.Focus, "Focus"},
                {AnimationClip.FocusGet, "Focus Get"},
                {AnimationClip.FocusEnd, "Focus End"},
                {AnimationClip.WakeUpGround, "Wake Up Ground"},
                {AnimationClip.FocusGetOnce, "Focus Get Once"},
                {AnimationClip.HazardRespawn, "Hazard Respawn"},
                {AnimationClip.Walk, "Walk"},
                {AnimationClip.RespawnWake, "Respawn Wake"},
                {AnimationClip.SitFallAsleep, "Sit Fall Asleep"},
                {AnimationClip.MapIdle, "Map Idle"},
                {AnimationClip.MapAway, "Map Away"},
                {AnimationClip.Fall, "Fall"},
                {AnimationClip.TurnToIdle, "TurnToIdle"},
                {AnimationClip.CollectMagicalFall, "Collect Magical Fall"},
                {AnimationClip.CollectMagicalLand, "Collect Magical Land"},
                {AnimationClip.LookUpEnd, "LookUpEnd"},
                {AnimationClip.IdleHurt, "Idle Hurt"},
                {AnimationClip.LookDownEnd, "LookDownEnd"},
                {AnimationClip.CollectHeartPiece, "Collect Heart Piece"},
                {AnimationClip.CollectHeartPieceEnd, "Collect Heart Piece End"},
                {AnimationClip.Fireball1Cast, "Fireball1 Cast"},
                {AnimationClip.FireballAntic, "Fireball Antic"},
                {AnimationClip.SDCrysIdle, "SD Crys Idle"},
                {AnimationClip.Scream2Get, "Scream 2 Get"},
                {AnimationClip.SitMapOpen, "Sit Map Open"},
                {AnimationClip.WakeToSit, "Wake To Sit"},
                {AnimationClip.SitMapClose, "Sit Map Close"},
                {AnimationClip.DashToIdle, "Dash To Idle"},
                {AnimationClip.DashDown, "Dash Down"},
                {AnimationClip.DashDownLand, "Dash Down Land"},
                {AnimationClip.DashEffect, "Dash Effect"},
                {AnimationClip.LanternRun, "Lantern Run"},
                {AnimationClip.WallSlide, "Wall Slide"},
                {AnimationClip.SDChargeGround, "SD Charge Ground"},
                {AnimationClip.SDDash, "SD Dash"},
                {AnimationClip.SDFxCharge, "SD Fx Charge"},
                {AnimationClip.SDChargeGroundEnd, "SD Charge Ground End"},
                {AnimationClip.SDFxBling, "SD Fx Bling"},
                {AnimationClip.SDFxBurst, "SD Fx Burst"},
                {AnimationClip.SDHitWall, "SD Hit Wall"},
                {AnimationClip.QuakeAntic, "Quake Antic"},
                {AnimationClip.QuakeFall, "Quake Fall"},
                {AnimationClip.QuakeLand, "Quake Land"},
                {AnimationClip.MapWalk, "Map Walk"},
                {AnimationClip.SDAirBrake, "SD Air Brake"},
                {AnimationClip.SDWallCharge, "SD Wall Charge"},
                {AnimationClip.DoubleJump, "Double Jump"},
                {AnimationClip.DoubleJumpWings2, "Double Jump Wings 2"},
                {AnimationClip.Fireball2Cast, "Fireball2 Cast"},
                {AnimationClip.MapOpen, "Map Open"},
                {AnimationClip.NABigSlash, "NA Big Slash"},
                {AnimationClip.NABigSlashEffect, "NA Big Slash Effect"},
                {AnimationClip.TurnToBG, "TurnToBG"},
                {AnimationClip.NAChargedEffect, "NA Charged Effect"},
                {AnimationClip.NACyclone, "NA Cyclone"},
                {AnimationClip.NACycloneEnd, "NA Cyclone End"},
                {AnimationClip.NACycloneStart, "NA Cyclone Start"},
                {AnimationClip.QuakeFall2, "Quake Fall 2"},
                {AnimationClip.QuakeLand2, "Quake Land 2"},
                {AnimationClip.Scream, "Scream"},
                {AnimationClip.ScreamEnd2, "Scream End 2"},
                {AnimationClip.ScreamEnd, "Scream End"},
                {AnimationClip.ScreamStart, "Scream Start"},
                {AnimationClip.Scream2, "Scream 2"},
                {AnimationClip.SDBreak, "SD Break"},
                {AnimationClip.SDTrail, "SD Trail"},
                {AnimationClip.SDTrailEnd, "SD Trail End"},
                {AnimationClip.ShadowDash, "Shadow Dash"},
                {AnimationClip.ShadowDashBurst, "Shadow Dash Burst"},
                {AnimationClip.ShadowDashDown, "Shadow Dash Down"},
                {AnimationClip.ShadowRecharge, "Shadow Recharge"},
                {AnimationClip.WallSlash, "Wall Slash"},
                {AnimationClip.DGSetCharge, "DG Set Charge"},
                {AnimationClip.CycloneEffect, "Cyclone Effect"},
                {AnimationClip.CycloneEffectEnd, "Cyclone Effect End"},
                {AnimationClip.SurfaceSwim, "Surface Swim"},
                {AnimationClip.SurfaceIdle, "Surface Idle"},
                {AnimationClip.SurfaceIn, "Surface In"},
                {AnimationClip.DGSetEnd, "DG Set End"},
                {AnimationClip.Walljump, "Walljump"},
                {AnimationClip.WalljumpPuff, "Walljump Puff"},
                {AnimationClip.LookUpToIdle, "LookUpToIdle"},
                {AnimationClip.ToProne, "ToProne"},
                {AnimationClip.GetUpToIdle, "GetUpToIdle"},
                {AnimationClip.ChallengeStart, "Challenge Start"},
                {AnimationClip.CollectMagical3b, "Collect Magical 3b"},
                {AnimationClip.ChallengeEnd, "Challenge End"},
                {AnimationClip.CollectSD1, "Collect SD 1"},
                {AnimationClip.CollectSD2, "Collect SD 2"},
                {AnimationClip.CollectSD3, "Collect SD 3"},
                {AnimationClip.CollectSD4, "Collect SD 4"},
                {AnimationClip.ThornAttack, "Thorn Attack"},
                {AnimationClip.DNSlashAntic, "DN Slash Antic"},
                {AnimationClip.DNSlash, "DN Slash"},
                {AnimationClip.CollectShadow, "Collect Shadow"},
                {AnimationClip.NADashSlash, "NA Dash Slash"},
                {AnimationClip.NADashSlashEffect, "NA Dash Slash Effect"},
                {AnimationClip.SlugIdle, "Slug Idle"},
                {AnimationClip.UpSlashEffectM, "UpSlashEffect M"},
                {AnimationClip.DownSlashEffectM, "DownSlashEffect M"},
                {AnimationClip.SlashEffectM, "SlashEffect M"},
                {AnimationClip.SlugWalkQuick, "Slug Walk Quick"},
                {AnimationClip.SlugTurn, "Slug Turn"},
                {AnimationClip.SlashEffectAltM, "SlashEffectAlt M"},
                {AnimationClip.SlashEffectF, "SlashEffect F"},
                {AnimationClip.SlashEffectAltF, "SlashEffectAlt F"},
                {AnimationClip.UpSlashEffectF, "UpSlashEffect F"},
                {AnimationClip.DownSlashEffectF, "DownSlashEffect F"},
                {AnimationClip.DNStart, "DN Start"},
                {AnimationClip.DeathDream, "Death Dream"},
                {AnimationClip.DreamerLand, "Dreamer Land"},
                {AnimationClip.DreamerLift, "Dreamer Lift"},
                {AnimationClip.SDCrysFlash, "SD Crys Flash"},
                {AnimationClip.SDCrysShrink, "SD Crys Shrink"},
                {AnimationClip.DJGetLand, "DJ Get Land"},
                {AnimationClip.CollectAcid, "Collect Acid"},
                {AnimationClip.ShadowDashSharp, "Shadow Dash Sharp"},
                {AnimationClip.ShadowDashDownSharp, "Shadow Dash Down Sharp"},
                {AnimationClip.SlugBurst, "Slug Burst"},
                {AnimationClip.SlugDown, "Slug Down"},
                {AnimationClip.SlugUp, "Slug Up"},
                {AnimationClip.SlugTurnQuick, "Slug Turn Quick"},
                {AnimationClip.SlugWalk, "Slug Walk"},
                {AnimationClip.SlugIdleS, "Slug Idle S"},
                {AnimationClip.SlugIdleB, "Slug Idle B"},
                {AnimationClip.SlugIdleBS, "Slug Idle BS"},
                {AnimationClip.SlugTurnB, "Slug Turn B"},
                {AnimationClip.SlugTurnBQuick, "Slug Turn B Quick"},
                {AnimationClip.SlugTurnS, "Slug Turn S"},
                {AnimationClip.SlugTurnSQuick, "Slug Turn S Quick"},
                {AnimationClip.SlugTurnBS, "Slug Turn BS"},
                {AnimationClip.MapUpdate, "Map Update"},
                {AnimationClip.SlugBurstB, "Slug Burst B"},
                {AnimationClip.SlugBurstS, "Slug Burst S"},
                {AnimationClip.SlugBurstBS, "Slug Burst BS"},
                {AnimationClip.SlugWalkB, "Slug Walk B"},
                {AnimationClip.SlugWalkBQuick, "Slug Walk B Quick"},
                {AnimationClip.SlugWalkS, "Slug Walk S"},
                {AnimationClip.SlugWalkSQuick, "Slug Walk S Quick"},
                {AnimationClip.SitIdle, "Sit Idle"},
                {AnimationClip.SlugWalkBS, "Slug Walk BS"},
                {AnimationClip.SlugWalkBSQuick, "Slug Walk BS Quick"},
                {AnimationClip.SlugTurnBSQuick, "Slug Turn BS Quick"},
                {AnimationClip.CollectSD1Back, "Collect SD 1 Back"},
                {AnimationClip.CollectStandToIdle, "Collect StandToIdle"},
                {AnimationClip.TurnFromBG, "TurnFromBG"},
                {AnimationClip.MapTurn, "Map Turn"},
                {AnimationClip.Exit, "Exit"},
                {AnimationClip.ExitDoorToIdle, "Exit Door To Idle"},
                {AnimationClip.SuperHardLand, "Super Hard Land"},
                {AnimationClip.LookDownToIdle, "LookDownToIdle"},
                {AnimationClip.DGWarpCharge, "DG Warp Charge"},
                {AnimationClip.DGWarp, "DG Warp"},
                {AnimationClip.DGWarpCancel, "DG Warp Cancel"},
                {AnimationClip.DGWarpIn, "DG Warp In"},
                {AnimationClip.SurfaceInToIdle, "Surface InToIdle"},
                {AnimationClip.SurfaceInToSwim, "Surface InToSwim"},
                {AnimationClip.Sprint, "Sprint"},
                {AnimationClip.LookAtKing, "Look At King"},
                {AnimationClip.SpikeDeathAntic, "Spike Death Antic"},
            };

        // TODO: add Dreamshield
        // A static mapping containing the animation effect for each clip name
        private static readonly Dictionary<AnimationClip, IAnimationEffect> AnimationEffects =
            new Dictionary<AnimationClip, IAnimationEffect> {
                {AnimationClip.SDChargeGround, new CrystalDashGroundCharge()},
                {AnimationClip.SDChargeGroundEnd, CrystalDashChargeCancel},
                {AnimationClip.SDWallCharge, new CrystalDashWallCharge()},
                {AnimationClip.SDDash, new CrystalDash()},
                {AnimationClip.SDAirBrake, new CrystalDashAirCancel()},
                {AnimationClip.SDHitWall, new CrystalDashHitWall()},
                {AnimationClip.Slash, new Slash()},
                {AnimationClip.SlashAlt, new AltSlash()},
                {AnimationClip.DownSlash, new DownSlash()},
                {AnimationClip.UpSlash, new UpSlash()},
                {AnimationClip.WallSlash, new WallSlash()},
                {AnimationClip.Fireball1Cast, new VengefulSpirit()},
                {AnimationClip.Fireball2Cast, new ShadeSoul()},
                {AnimationClip.QuakeAntic, new DiveAntic()},
                {AnimationClip.QuakeFall, new DesolateDiveDown()},
                {AnimationClip.QuakeFall2, new DescendingDarkDown()},
                {AnimationClip.QuakeLand, new DesolateDiveLand()},
                {AnimationClip.QuakeLand2, new DescendingDarkLand()},
                {AnimationClip.Scream, new HowlingWraiths()},
                {AnimationClip.Scream2, new AbyssShriek()},
                {AnimationClip.NACyclone, new CycloneSlash()},
                {AnimationClip.NACycloneEnd, new CycloneSlashEnd()},
                {AnimationClip.NABigSlash, new GreatSlash()},
                {AnimationClip.NADashSlash, new DashSlash()},
                {AnimationClip.Recoil, new Effects.Recoil()},
                {AnimationClip.Stun, new Stun()},
                {AnimationClip.Focus, Focus},
                {AnimationClip.FocusGet, FocusBurst},
                {AnimationClip.FocusGetOnce, FocusEnd},
                {AnimationClip.FocusEnd, FocusEnd},
                {AnimationClip.SlugDown, Focus},
                {AnimationClip.SlugBurst, FocusBurst},
                {AnimationClip.SlugBurstS, FocusBurst}, // Shape of Unn + Spore Shroom
                {AnimationClip.SlugBurstB, FocusBurst}, // Shape of Unn + Baldur Shell
                {AnimationClip.SlugBurstBS, FocusBurst}, // Shape of Unn + Spore Shroom + Baldur Shell
                {AnimationClip.SlugUp, FocusEnd},
                {AnimationClip.Dash, new Dash()},
                {AnimationClip.DashDown, new DashDown()},
                {AnimationClip.ShadowDash, new ShadowDash()},
                {AnimationClip.ShadowDashSharp, new ShadowDashSharp()},
                {AnimationClip.ShadowDashDown, new ShadowDashDown()},
                {AnimationClip.ShadowDashDownSharp, new ShadowDashSharpDown()},
                {AnimationClip.DashEnd, new DashEnd()},
                {AnimationClip.NailArtCharge, new NailArtCharge()},
                {AnimationClip.NailArtCharged, new NailArtCharged()},
                {AnimationClip.NailArtChargeEnd, new NailArtEnd()},
                {AnimationClip.WallSlide, new WallSlide()},
                {AnimationClip.WallSlideEnd, new WallSlideEnd()},
                {AnimationClip.Walljump, new WallJump()},
                {AnimationClip.DoubleJump, new MonarchWings()},
                {AnimationClip.HardLand, new HardLand()},
                {AnimationClip.HazardDeath, new HazardDeath()},
                {AnimationClip.HazardRespawn, new HazardRespawn()},
                {AnimationClip.DungTrail, new DungTrail()},
                {AnimationClip.DungTrailEnd, new DungTrailEnd()},
                {AnimationClip.ThornAttack, new ThornsOfAgony()}
            };

        private readonly NetClient _netClient;
        private readonly PlayerManager _playerManager;

        private readonly SkinManager _skinManager;
        
        // The last animation clip sent
        private string _lastAnimationClip;

        /**
         * Whether the animation controller was responsible for the last
         * clip that was sent
         */
        private bool _animationControllerWasLastSent;

        // Whether we should stop sending animations until the scene has changed
        private bool _stopSendingAnimationUntilSceneChange;

        // Whether the current dash has ended and we can start a new one
        private bool _dashHasEnded = true;

        // Whether the charge effect was last update active
        private bool _lastChargeEffectActive;

        // Whether the charged effect was last update active
        private bool _lastChargedEffectActive;

        // Whether the player was wallsliding last update
        private bool _lastWallSlideActive;

        public AnimationManager(
            NetworkManager networkManager,
            PlayerManager playerManager,
            PacketManager packetManager,
            Game.Settings.GameSettings gameSettings,
            SkinManager skinManager
        ) {
            _netClient = networkManager.GetNetClient();
            _playerManager = playerManager;
            _skinManager = skinManager;
            // Register packet handler
            packetManager.RegisterClientPacketHandler<GenericClientData>(ClientPacketId.PlayerDeath,
                OnPlayerDeath);
            
            // Register scene change, which is where we update the animation event handler
            UnityEngine.SceneManagement.SceneManager.activeSceneChanged += OnSceneChange;
            
            // Register callbacks for the hero animation controller for the Airborne animation
            On.HeroAnimationController.Play += HeroAnimationControllerOnPlay;
            On.HeroAnimationController.PlayFromFrame += HeroAnimationControllerOnPlayFromFrame;
            
            // Register a callback so we know when the dash has finished
            On.HeroController.CancelDash += HeroControllerOnCancelDash;
            
            // Register a callback so we can check the nail art charge status
            ModHooks.Instance.HeroUpdateHook += OnHeroUpdateHook;
            
            // Register a callback for when we get hit by a hazard
            On.HeroController.DieFromHazard += HeroControllerOnDieFromHazard;
            // Also register a callback from when we respawn from a hazard
            On.GameManager.HazardRespawn += GameManagerOnHazardRespawn;
            
            // Register when the HeroController starts, so we can register dung trail events
            On.HeroController.Start += HeroControllerOnStart;
            
            // Set the game settings for all animation effects
            foreach (var effect in AnimationEffects.Values) {
                effect.SetGameSettings(gameSettings);
            }
        }

        public void OnPlayerAnimationUpdate(ushort id, int clipId, int frame, bool[] effectInfo) {
            UpdatePlayerAnimation(id, clipId, frame);
            
            var animationClip = (AnimationClip) clipId;

            if (AnimationEffects.ContainsKey(animationClip)) {
                var playerObject = _playerManager.GetPlayerObject(id);
                if (playerObject == null) {
                    // Logger.Warn(this, $"Tried to play animation effect {clipName} with ID: {id}, but player object doesn't exist");
                    return;
                }

                var animationEffect = AnimationEffects[animationClip];
                
                // Check if the animation effect is a DamageAnimationEffect and if so,
                // set whether it should deal damage based on player teams
                if (animationEffect is DamageAnimationEffect damageAnimationEffect) {
                    var localPlayerTeam = _playerManager.LocalPlayerTeam;
                    var otherPlayerTeam = _playerManager.GetPlayerTeam(id);
                    
                    damageAnimationEffect.SetShouldDoDamage(
                        otherPlayerTeam != localPlayerTeam 
                        || otherPlayerTeam.Equals(Team.None) 
                        || localPlayerTeam.Equals(Team.None)
                    );
                }

                animationEffect.Play(
                    playerObject,
                    _skinManager.getSkinForIndex(_playerManager.GetPlayerSkin(id)),
                    effectInfo
                );
            }
        }

        public void UpdatePlayerAnimation(ushort id, int clipId, int frame) {
            var playerObject = _playerManager.GetPlayerObject(id);
            if (playerObject == null) {
                // Logger.Warn(this, $"Tried to update animation, but there was not matching player object for ID {id}");
                return;
            }

            var animationClip = (AnimationClip) clipId;
            if (!InverseClipEnumNames.ContainsKey(animationClip)) {
                // This happens when we send custom clips, that can't be played by the sprite animator, so for now we
                // don't log it. This warning might be useful if we seem to be missing animations from the Knights
                // sprite animator.
                
                // Logger.Warn(this, $"Tried to update animation, but there was no entry for clip ID: {clipId}, enum: {animationClip}");
                return;
            }
            var playerSkin = _skinManager.getSkinForIndex(_playerManager.GetPlayerSkin(id));


            var clipName = InverseClipEnumNames[animationClip];

            // Get the sprite animator and check whether this clip can be played before playing it
            var spriteAnimator = playerObject.GetComponent<tk2dSpriteAnimator>();
            if (spriteAnimator.GetClipByName(clipName) != null) {
                // if clip can be played replace the material texture based on the clip
                var materialPropertyBlock = new MaterialPropertyBlock();;
                playerObject.GetComponent<MeshRenderer>().GetPropertyBlock(materialPropertyBlock);
                // Logger.Info(this,$"clipName {clipName}");
                if( clipName == "DG Warp Cancel" || clipName == "DG Set End" || clipName == "DG Set Charge" ||clipName == "DG Warp Charge" || clipName == "DG Warp" || clipName  == "DG Cancel" || clipName == "DG Warp In" || clipName == "Sprint"){
                    materialPropertyBlock.SetTexture("_MainTex", playerSkin.Sprint);
                } else {
                    materialPropertyBlock.SetTexture("_MainTex", playerSkin.Knight);
                }
                playerObject.GetComponent<MeshRenderer>().SetPropertyBlock(materialPropertyBlock);

                spriteAnimator.PlayFromFrame(clipName, frame);
            }
        }

        private void OnSceneChange(Scene oldScene, Scene newScene) {
            // A scene change occurs, so we can send again
            _stopSendingAnimationUntilSceneChange = false;

            // Only update animation handler if we change from non-gameplay to a gameplay scene
            if (SceneUtil.IsNonGameplayScene(oldScene.name) && !SceneUtil.IsNonGameplayScene(newScene.name)) {
                // Register on death, to send a packet to the server so clients can start the animation
                HeroController.instance.OnDeath += OnDeath;
            }
        }

        private void OnAnimationEvent(tk2dSpriteAnimator spriteAnimator, tk2dSpriteAnimationClip clip,
            int frameIndex) {
            // Logger.Info(this, $"Animation event with name: {clip.name}");
            
            // If we are not connected, there is nothing to send to
            if (!_netClient.IsConnected) {
                return;
            }
            
            // If we need to stop sending until a scene change occurs, we skip
            if (_stopSendingAnimationUntilSceneChange) {
                return;
            }
            
            // If this is a clip that should be handled by the animation controller hook, we return
            if (AnimationControllerClipNames.Contains(clip.name)) {
                // Update the last clip name
                _lastAnimationClip = clip.name;
            
                return;
            }
            
            // Skip event handling when we already handled this clip, unless it is a clip with wrap mode once
            if (clip.name.Equals(_lastAnimationClip)
                && clip.wrapMode != tk2dSpriteAnimationClip.WrapMode.Once
                && !AllowedLoopAnimations.Contains(clip.name)) {
                return;
            }
            
            // Skip clips that do not have the wrap mode loop, loopsection or once
            if (clip.wrapMode != tk2dSpriteAnimationClip.WrapMode.Loop &&
                clip.wrapMode != tk2dSpriteAnimationClip.WrapMode.LoopSection &&
                clip.wrapMode != tk2dSpriteAnimationClip.WrapMode.Once) {
                return;
            }
            
            // Logger.Info(this, $"Sending animation with name: {clip.name}");
            
            // Make sure that when we enter a building, we don't transmit any more animation events
            // TODO: the same issue applied to exiting a building, but that is less trivial to solve
            if (clip.name.Equals("Enter")) {
                _stopSendingAnimationUntilSceneChange = true;
            }
            
            // Check special case of downwards dashes that trigger the animation event twice
            // We only send it once if the current dash has ended
            if (clip.name.Equals("Dash Down")
                || clip.name.Equals("Shadow Dash Down")
                || clip.name.Equals("Shadow Dash Down Sharp")) {
                if (!_dashHasEnded) {
                    return;
                }
            
                _dashHasEnded = false;
            }
            
            // Get the current frame and associated data
            // TODO: the eventInfo might be same as the clip name in all cases
            var frame = clip.GetFrame(frameIndex);
            var clipName = frame.eventInfo;
            
            if (!ClipEnumNames.ContainsKey(clipName)) {
                Logger.Warn(this, $"Player sprite animator played unknown clip, name: {clipName}");
                return;
            }
            
            var animationClip = ClipEnumNames[clipName];
            
            // Check whether there is an effect that adds info to this packet
            if (AnimationEffects.ContainsKey(animationClip)) {
                var effectInfo = AnimationEffects[animationClip].GetEffectInfo();
            
                _netClient.UpdateManager.UpdatePlayerAnimation(animationClip, 0, effectInfo);
            } else {
                _netClient.UpdateManager.UpdatePlayerAnimation(animationClip);
            }
            
            // Update the last clip name, since it changed
            _lastAnimationClip = clip.name;
            
            // We have sent a different clip, so we can reset this
            _animationControllerWasLastSent = false;
        }

        private void HeroAnimationControllerOnPlay(On.HeroAnimationController.orig_Play orig,
            HeroAnimationController self, string clipname) {
            orig(self, clipname);
            OnAnimationControllerPlay(clipname, 0);
        }

        private void HeroAnimationControllerOnPlayFromFrame(On.HeroAnimationController.orig_PlayFromFrame orig,
            HeroAnimationController self, string clipname, int frame) {
            orig(self, clipname, frame);
            OnAnimationControllerPlay(clipname, frame);
        }

        private void OnAnimationControllerPlay(string clipName, int frame) {
            // If we are not connected, there is nothing to send to
            if (!_netClient.IsConnected) {
                return;
            }

            // If this is not a clip that should be handled by the animation controller hook, we return
            if (!AnimationControllerClipNames.Contains(clipName)) {
                return;
            }

            // If the animation controller is responsible for the last sent clip, we skip
            // this is to ensure that we don't spam packets of the same clip
            if (!_animationControllerWasLastSent) {
                if (!ClipEnumNames.ContainsKey(clipName)) {
                    Logger.Warn(this, $"Player animation controller played unknown clip, name: {clipName}");
                    return;
                }

                var clipId = ClipEnumNames[clipName];
            
                _netClient.UpdateManager.UpdatePlayerAnimation(clipId, frame);

                // This was the last clip we sent
                _animationControllerWasLastSent = true;
            }
        }

        private void HeroControllerOnCancelDash(On.HeroController.orig_CancelDash orig, HeroController self) {
            orig(self);

            // If we are not connected, there is nothing to send to
            if (!_netClient.IsConnected) {
                return;
            }

            _netClient.UpdateManager.UpdatePlayerAnimation(AnimationClip.DashEnd);

            // The dash has ended, so we can send a new one when we dash
            _dashHasEnded = true;
        }

        public bool initSkins = false;
        public bool loadedInMemory = false;
        private void OnHeroUpdateHook() {
            // If we are not connected, there is nothing to send to
<<<<<<< HEAD
            if (!_networkManager.GetNetClient().IsConnected) {
                initSkins = false;
=======
            if (!_netClient.IsConnected) {
>>>>>>> c13c5651
                return;
            }
            if(!initSkins){
                // Download skin hashes from the server  
                _skinManager.getServerJsonOnClient(_networkManager.GetNetClient()._lastHost,_networkManager.GetNetClient()._lastPort);
                initSkins = true;
            } else {
                if(_skinManager.pendingDownloads < 1 && loadedInMemory == false){
                    _skinManager.loadSkinsIntoMemory();
                    loadedInMemory = true;
                }
            }
            var chargeEffectActive = HeroController.instance.artChargeEffect.activeSelf;
            var chargedEffectActive = HeroController.instance.artChargedEffect.activeSelf;

            if (chargeEffectActive && !_lastChargeEffectActive) {
                // Charge effect is now active, which wasn't last update, so we can send the charge animation packet
                _netClient.UpdateManager.UpdatePlayerAnimation(AnimationClip.NailArtCharge);
            }

            if (chargedEffectActive && !_lastChargedEffectActive) {
                // Charged effect is now active, which wasn't last update, so we can send the charged animation packet
                _netClient.UpdateManager.UpdatePlayerAnimation(AnimationClip.NailArtCharged);
            }

            if (!chargeEffectActive && _lastChargeEffectActive && !chargedEffectActive) {
                // The charge effect is now inactive and we are not fully charged
                // This means that we cancelled the nail art charge
                _netClient.UpdateManager.UpdatePlayerAnimation(AnimationClip.NailArtChargeEnd);
            }

            if (!chargedEffectActive && _lastChargedEffectActive) {
                // The charged effect is now inactive, so we are done with the nail art
                _netClient.UpdateManager.UpdatePlayerAnimation(AnimationClip.NailArtChargeEnd);
            }

            // Update the latest states
            _lastChargeEffectActive = chargeEffectActive;
            _lastChargedEffectActive = chargedEffectActive;

            // Obtain the current wall slide state
            var wallSlideActive = HeroController.instance.cState.wallSliding;

            if (!wallSlideActive && _lastWallSlideActive) {
                // We were wall sliding last update, but not anymore, so we send a wall slide end animation
                _netClient.UpdateManager.UpdatePlayerAnimation(AnimationClip.WallSlideEnd);
            }

            // Update the last state
            _lastWallSlideActive = wallSlideActive;

            // Obtain sprite animator from hero controller
            var localPlayer = HeroController.instance;
            var spriteAnimator = localPlayer.GetComponent<tk2dSpriteAnimator>();

            // Check whether it is non-null
            if (spriteAnimator != null) {
                // Check whether the animation event is still registered to our callback
                if (spriteAnimator.AnimationEventTriggered != OnAnimationEvent) {
                    Logger.Info(this, "Re-registering animation event triggered");
            
                    // For each clip in the animator, we want to make sure it triggers an event
                    foreach (var clip in spriteAnimator.Library.clips) {
                        // Skip clips with no frames
                        if (clip.frames.Length == 0) {
                            continue;
                        }
                    
                        var firstFrame = clip.frames[0];
                        // Enable event triggering on first frame
                        firstFrame.triggerEvent = true;
                        // Also include the clip name as event info, so we can retrieve it later
                        firstFrame.eventInfo = clip.name;
                    }
                    
                    // Now actually register a callback for when the animation event fires
                    spriteAnimator.AnimationEventTriggered = OnAnimationEvent;
                }
            }
        }

        private IEnumerator HeroControllerOnDieFromHazard(On.HeroController.orig_DieFromHazard orig,
            HeroController self, HazardType hazardtype, float angle) {
            // If we are not connected, there is nothing to send to
            if (!_netClient.IsConnected) {
                return orig(self, hazardtype, angle);
            }

            _netClient.UpdateManager.UpdatePlayerAnimation(AnimationClip.HazardDeath, 0, new[] {
                hazardtype.Equals(HazardType.SPIKES),
                hazardtype.Equals(HazardType.ACID)
            });

            // Execute the original method and return its value
            return orig(self, hazardtype, angle);
        }

        private void GameManagerOnHazardRespawn(On.GameManager.orig_HazardRespawn orig, GameManager self) {
            orig(self);

            // If we are not connected, there is nothing to send to
            if (!_netClient.IsConnected) {
                return;
            }

            _netClient.UpdateManager.UpdatePlayerAnimation(AnimationClip.HazardRespawn);
        }

        private void OnPlayerDeath(GenericClientData data) {
            // And play the death animation for the ID in the packet
            MonoBehaviourUtil.Instance.StartCoroutine(PlayDeathAnimation(data.Id));
        }

        private void OnDeath() {
            // If we are not connected, there is nothing to send to
            if (!_netClient.IsConnected) {
                return;
            }

            Logger.Info(this, "Client has died, sending PlayerDeath data");

            // Let the server know that we have died            
            _netClient.UpdateManager.SetDeath();
        }

        private IEnumerator PlayDeathAnimation(ushort id) {
            Logger.Info(this, "Starting death animation");

            // Get the player object corresponding to this ID
            var playerObject = _playerManager.GetPlayerObject(id);

            // Get the sprite animator and start playing the Death animation
            var animator = playerObject.GetComponent<tk2dSpriteAnimator>();
            animator.Stop();
            animator.PlayFromFrame("Death", 0);

            // Obtain the duration for the animation
            var deathAnimationDuration = animator.GetClipByName("Death").Duration;

            // After half a second we want to throw out the nail (as defined in the FSM)
            yield return new WaitForSeconds(0.5f);

            // Calculate the duration remaining until the death animation is finished
            var remainingDuration = deathAnimationDuration - 0.5f;

            // Obtain the local player object, to copy actions from
            var localPlayerObject = Object.Instantiate(HeroController.instance.gameObject);

            // Get the FSM for the Hero Death
            var heroDeathAnimFsm = localPlayerObject
                .FindGameObjectInChildren("Hero Death")
                .LocateMyFSM("Hero Death Anim");

            // Get the nail fling object from the Blow state
            var nailObject = heroDeathAnimFsm.GetAction<FlingObjectsFromGlobalPool>("Blow", 0);

            // Spawn it relative to the player
            var nailGameObject = nailObject.gameObject.Value.Spawn(
                playerObject.transform.position,
                Quaternion.Euler(Vector3.zero)
            );

            // Get the rigidbody component that we need to throw around
            var nailRigidBody = nailGameObject.GetComponent<Rigidbody2D>();

            // Get a random speed and angle and calculate the rigidbody velocity
            var speed = Random.Range(18, 22);
            float angle = Random.Range(50, 130);
            var velX = speed * Mathf.Cos(angle * ((float) Math.PI / 180f));
            var velY = speed * Mathf.Sin(angle * ((float) Math.PI / 180f));

            // Set the velocity so it starts moving
            nailRigidBody.velocity = new Vector2(velX, velY);

            // Wait for the remaining duration of the death animation
            yield return new WaitForSeconds(remainingDuration);

            // Now we can disable the player object so it isn't visible anymore
            playerObject.SetActive(false);

            // Check which direction we are facing, we need this in a few variables
            var facingRight = playerObject.transform.localScale.x > 0;

            // Depending on which direction the player was facing, choose a state
            var stateName = "Head Left";
            if (facingRight) {
                stateName = "Head Right";
            }

            // Obtain a head object from the either Head states and instantiate it
            var headObject = heroDeathAnimFsm.GetAction<CreateObject>(stateName, 0);
            var headGameObject = Object.Instantiate(
                headObject.gameObject.Value,
                playerObject.transform.position + new Vector3(facingRight ? 0.2f : -0.2f, -0.02f, -0.01f),
                Quaternion.identity
            );

            // Get the rigidbody component of the head object
            var headRigidBody = headGameObject.GetComponent<Rigidbody2D>();

            // Calculate the angle at which we are going to throw 
            var headAngle = 15f * Mathf.Cos((facingRight ? 100f : 80f) * ((float) Math.PI / 180f));

            // Now set the velocity as this angle
            headRigidBody.velocity = new Vector2(headAngle, headAngle);

            // Finally add required torque (according to the FSM)
            headRigidBody.AddTorque(facingRight ? 20f : -20f);
        }

        private void HeroControllerOnStart(On.HeroController.orig_Start orig, HeroController self) {
            // Execute original method
            orig(self);

            SetDescendingDarkLandEffectDelay();
            RegisterDefenderCrestEffects();
        }

        /**
         * Sets the delay for the descending dark land effect to trigger, since if we overwrite
         * the AnimationTriggerEvent, it will fallback to 0.75s, which is too long.
         * The event normally triggers at frame index 7, which is the 8th frame.
         * The FPS of the animation is 20, which means 8/20 = 0.4s after the animation starts is
         * when we need to finish the action in the FSM. If this is confusing check the "Spell Control" FSM of
         * the knight and look at the "Q2 Land" state.
         */
        private void SetDescendingDarkLandEffectDelay() {
            var spellControl = HeroController.instance.spellControl;
            var waitAction = spellControl.GetAction<Wait>("Q2 Land", 14);
            waitAction.time.Value = 0.4f;
        }

        private void RegisterDefenderCrestEffects() {
            var charmEffects = HeroController.instance.gameObject.FindGameObjectInChildren("Charm Effects");
            if (charmEffects == null) {
                return;
            }

            var dungObject = charmEffects.FindGameObjectInChildren("Dung");
            if (dungObject == null) {
                return;
            }

            var dungControlFsm = dungObject.LocateMyFSM("Control");

            // Create a new dung trail event sending instance
            var sendDungTrailEvent = new SendDungTrailEvent(_netClient);

            // Keep track of whether we subscribed to the update event already,
            // so we don't subscribe multiple times, with no way to unsubscribe those instances
            var isSubscribed = false;

            // Register the Update method of the SendDungTrailEvent class
            // when the Defender's Crest charm is equipped
            dungControlFsm.InsertMethod("Equipped", 1, () => {
                Logger.Info(this, "Defender's Crest is equipped, starting dung trail event sending");

                // Subscribe only when we haven't already
                if (!isSubscribed) {
                    MonoBehaviourUtil.Instance.OnUpdateEvent += sendDungTrailEvent.Update;
                    isSubscribed = true;
                }
            });

            // Deregister and reset the SendDungTrailEvent class when
            // the Defender's Crest charm is unequipped
            dungControlFsm.InsertMethod("Unequipped", 2, () => {
                // If we weren't subscribed, we don't need to stop
                if (!isSubscribed) {
                    return;
                }

                Logger.Info(this, "Defender's Crest is unequipped, stopping dung trail event sending");

                MonoBehaviourUtil.Instance.OnUpdateEvent -= sendDungTrailEvent.Update;
                sendDungTrailEvent.Reset();
                isSubscribed = false;

                if (!_netClient.IsConnected) {
                    return;
                }

                _netClient.UpdateManager.UpdatePlayerAnimation(AnimationClip.DungTrailEnd);
            });
        }

        public AnimationClip GetCurrentAnimationClip() {
            var currentClipName = HeroController.instance.GetComponent<tk2dSpriteAnimator>().CurrentClip.name;

            if (ClipEnumNames.ContainsKey(currentClipName)) {
                return ClipEnumNames[currentClipName];
            }

            return 0;
        }
    }
}<|MERGE_RESOLUTION|>--- conflicted
+++ resolved
@@ -531,7 +531,7 @@
         private readonly PlayerManager _playerManager;
 
         private readonly SkinManager _skinManager;
-        
+
         // The last animation clip sent
         private string _lastAnimationClip;
 
@@ -824,16 +824,12 @@
         public bool loadedInMemory = false;
         private void OnHeroUpdateHook() {
             // If we are not connected, there is nothing to send to
-<<<<<<< HEAD
-            if (!_networkManager.GetNetClient().IsConnected) {
+            if (!_netClient.IsConnected) {
                 initSkins = false;
-=======
-            if (!_netClient.IsConnected) {
->>>>>>> c13c5651
                 return;
             }
             if(!initSkins){
-                // Download skin hashes from the server  
+                // Download skin hashes from the server
                 _skinManager.getServerJsonOnClient(_networkManager.GetNetClient()._lastHost,_networkManager.GetNetClient()._lastPort);
                 initSkins = true;
             } else {
@@ -976,7 +972,7 @@
             var remainingDuration = deathAnimationDuration - 0.5f;
 
             // Obtain the local player object, to copy actions from
-            var localPlayerObject = Object.Instantiate(HeroController.instance.gameObject);
+            var localPlayerObject = HeroController.instance.gameObject;
 
             // Get the FSM for the Hero Death
             var heroDeathAnimFsm = localPlayerObject
