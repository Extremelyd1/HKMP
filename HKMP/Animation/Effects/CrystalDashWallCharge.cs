<<<<<<< HEAD
﻿using HKMP.Networking.Packet.Custom;
using UnityEngine;
using HKMP.ServerKnights;
=======
﻿using UnityEngine;
>>>>>>> c13c5651

namespace HKMP.Animation.Effects {
    public class CrystalDashWallCharge : CrystalDashChargeBase {
        public override void Play(GameObject playerObject, clientSkin skin, bool[] effectInfo) {
            Play(playerObject, skin, "Wall Charge", 16);
        }

        public override bool[] GetEffectInfo() {
            return null;
        }
    }
}<|MERGE_RESOLUTION|>--- conflicted
+++ resolved
@@ -1,10 +1,5 @@
-<<<<<<< HEAD
-﻿using HKMP.Networking.Packet.Custom;
-using UnityEngine;
+﻿using UnityEngine;
 using HKMP.ServerKnights;
-=======
-﻿using UnityEngine;
->>>>>>> c13c5651
 
 namespace HKMP.Animation.Effects {
     public class CrystalDashWallCharge : CrystalDashChargeBase {
