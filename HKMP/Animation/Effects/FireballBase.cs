﻿using System;
using System.Collections;
using System.Collections.Generic;
using Hkmp.Util;
using HutongGames.PlayMaker.Actions;
using UnityEngine;
using UnityEngine.Serialization;
using Object = UnityEngine.Object;
using Random = UnityEngine.Random;

// TODO: (dung)flukes are still client sided, perhaps find a efficient way to sync them?
namespace Hkmp.Animation.Effects {
    public abstract class FireballBase : DamageAnimationEffect {
        public abstract override void Play(GameObject playerObject, bool[] effectInfo);

        protected void Play(
            GameObject playerObject,
            bool[] effectInfo,
            string fireballParentName,
            int blastIndex,
            int castFireballIndex,
            int castAudioIndex,
            int dungFlukeIndex,
            int dungFlukeAudioIndex,
            float baseFireballSize,
            bool noFireballFlip,
            int damage
        ) {
            // Read the necessary data to create this effect
            var hasFlukenestCharm = effectInfo[0];
            var hasDefenderCrestCharm = effectInfo[1];
            var hasShamanStoneCharm = effectInfo[2];

            // Obtain the remote player spells object
            var playerSpells = playerObject.FindGameObjectInChildren("Spells");

            // Gather a bunch of object from the FSM state machine by indexing them
            // according to the parameters given to this function
            // They are different depending on which level of the Fireball spell we need to create
            var spellControl = HeroController.instance.spellControl;
            var fireballParent = spellControl.GetAction<SpawnObjectFromGlobalPool>(fireballParentName, 3).gameObject
                .Value;
            var fireballCast = fireballParent.LocateMyFSM("Fireball Cast");
            var audioAction = fireballCast.GetAction<AudioPlayerOneShotSingle>("Cast Right", castAudioIndex);
            var audioPlayerObj = audioAction.audioPlayer.Value;

            // Get the scale of the player, so we know which way they are facing
            var localScale = playerObject.transform.localScale;
            var facingRight = localScale.x < 0;

            // First create the blast that appears in front of the knight
            if (blastIndex == 0) {
                // Take the blast object from the Cast Right state
                var blastObject = fireballCast.GetAction<CreateObject>("Cast Right", 3);

                // Modify its position based on the values in the FSM and whether the player is facing left or right
                var position = playerSpells.transform.position
                               + new Vector3(facingRight ? 1.3f : -1.3f, 0, 0);
                // Instantiate it at that position
                var blast = Object.Instantiate(
                    blastObject.gameObject.Value,
                    position,
                    Quaternion.identity
                );
                // Flip it based on which direction the player is facing
                blast.transform.localScale = new Vector3(facingRight ? 2 : -2, 2, 0);
            } else {
                // Apparently there is a 'roque' fireball hidden in the FSM object
                var blastObject = fireballCast.gameObject.FindGameObjectInChildren("Fireball2 Blast");

                // Modify the position based on the direction the player is facing
                var position = playerSpells.transform.position
                               + new Vector3(facingRight ? 1f : -1f, 0, 0);
                // Instantiate it at that position
                var blast = Object.Instantiate(
                    blastObject,
                    position,
                    Quaternion.identity
                );
                // Flip it based on player direction
                blast.transform.localScale = new Vector3(facingRight ? 3.0f : -3.0f, 3.0f, 1.0f);
            }

            // Store the audio clip, each variation (flukenest, flukenest+defender crest, normal)
            // has an audio clip to play
            AudioClip castClip;
            if (hasFlukenestCharm) {
                // The audio clip for a variation containing flukenest is
                // always the one in the "Fluke R" state of the FSM
                castClip = (AudioClip) fireballCast.GetAction<AudioPlayerOneShotSingle>("Fluke R", 0).audioClip.Value;
                if (hasDefenderCrestCharm) {
                    var dungFlukeObj = fireballCast.GetAction<SpawnObjectFromGlobalPool>("Dung R", dungFlukeIndex)
                        .gameObject.Value;
                    // Instantiate the dungFluke object from the prefab obtained above
                    // Also spawn it a bit above the player position, so it doesn't get stuck
                    var dungFluke = Object.Instantiate(
                        dungFlukeObj,
                        playerSpells.transform.position + new Vector3(0, 0.5f, 0),
                        Quaternion.identity);
                    dungFluke.SetActive(true);

                    var dungFlukeRigidBody = dungFluke.GetComponent<Rigidbody2D>();

                    // Mimic the FlingObject action in the FSM
                    var randomSpeed = 15;
                    var randomAngle = facingRight
                        ? Random.Range(30, 40)
                        : Random.Range(140, 150);

                    dungFlukeRigidBody.velocity = new Vector2(
                        randomSpeed * Mathf.Cos(randomAngle * ((float) System.Math.PI / 180f)),
                        randomSpeed * Mathf.Sin(randomAngle * ((float) System.Math.PI / 180f))
                    );

                    // Set the angular velocity as in the FSM
                    dungFlukeRigidBody.angularVelocity = facingRight ? -100 : 100;

                    // Make sure the object is scaled according to which direction the player is facing
                    dungFluke.transform.rotation = Quaternion.Euler(0, 0, 26 * -localScale.x);

                    var shamanStoneModifier = hasShamanStoneCharm ? 1.1f : 1.0f;

                    // Flip the dung fluke based on which direction the player is facing
                    // Also increase scale if we have Shaman Stone
                    var dungScale = dungFluke.transform.localScale;
                    dungFluke.transform.localScale = new Vector3(
                        (facingRight ? 1f : -1f) * shamanStoneModifier,
                        dungScale.y * shamanStoneModifier,
                        dungScale.z
                    );

                    if (GameSettings.IsPvpEnabled && ShouldDoDamage && damage != 0) {
                        dungFluke.AddComponent<DamageHero>().damageDealt = damage;
                    }

                    // Start a coroutine, because we need to do some waiting in here
                    MonoBehaviourUtil.Instance.StartCoroutine(StartDungFluke(dungFluke, dungFlukeAudioIndex));

                    Object.Destroy(dungFluke.FindGameObjectInChildren("Damager"));
                } else {
                    MonoBehaviourUtil.Instance.StartCoroutine(StartFluke(fireballCast, playerSpells, facingRight,
                        damage));
                }
            } else {
                // We already had a variable for the actual fireball state containing the correct audio clip
                castClip = (AudioClip) audioAction.audioClip.Value;

                // Get the prefab and instantiate it
                var fireballObject = fireballCast.GetAction<SpawnObjectFromGlobalPool>("Cast Right", castFireballIndex)
                    .gameObject.Value;
                var fireball = Object.Instantiate(
                    fireballObject,
                    playerSpells.transform.position +
                    new Vector3(facingRight ? 1.168312f : -1.168312f, -0.5427618f, -0.002f),
                    Quaternion.identity
                );
                fireball.SetActive(true);

                // We add a fireball component that deals with spawning the moving fireball
                var fireballComponent = fireball.AddComponent<Fireball>();
                fireballComponent.xDir = -playerObject.transform.localScale.x;

                // Pass the relevant data to the fireball component
                fireballComponent.hasShamanStoneCharm = hasShamanStoneCharm;
                fireballComponent.baseFireballSize = baseFireballSize;
                fireballComponent.noFireballFlip = noFireballFlip;
                fireballComponent.shouldDoDamage = GameSettings.IsPvpEnabled && ShouldDoDamage;
                fireballComponent.damage = damage;
            }

            // Play the audio clip corresponding to which variation we spawned
            var audioPlayer = audioPlayerObj.Spawn(playerObject.transform);
            audioPlayer.GetComponent<AudioSource>().PlayOneShot(castClip);
        }

        public override bool[] GetEffectInfo() {
            var playerData = PlayerData.instance;

            return new[] {
                playerData.equippedCharm_11, // Flukenest
                playerData.equippedCharm_10, // Defender's Crest
                playerData.equippedCharm_19 // Shaman Stone
            };
        }

        private IEnumerator StartFluke(PlayMakerFSM fireballCast, GameObject playerSpells, bool facingRight,
            int damage) {
            // Obtain the prefab and instantiate it for the fluke only variation
            var flukeObject = fireballCast.GetAction<FlingObjectsFromGlobalPool>("Flukes", 0).gameObject.Value;
            var fluke = Object.Instantiate(
                flukeObject,
                playerSpells.transform.position,
                Quaternion.identity
            );

            if (GameSettings.IsPvpEnabled && ShouldDoDamage && damage != 0) {
                fluke.AddComponent<DamageHero>().damageDealt = damage;
            }

            // Create a config of how to fling the individual flukes
            // based on the direction the player is facing
            // This is all from the FSM
            var config = new FlingUtils.Config {
                Prefab = fluke,
                AmountMin = 16,
                AmountMax = 16,
                AngleMin = facingRight ? 20 : 120,
                AngleMax = facingRight ? 60 : 160,
                SpeedMin = 14,
                SpeedMax = 22
            };

            // Spawn the flukes relative to the player object with the created config
            var spawnedFlukes = FlingUtils.SpawnAndFling(
                config,
                playerSpells.transform,
                Vector3.zero
            );

            On.SpellFluke.hook_Burst burstDelegate = null;

            if (GameSettings.IsPvpEnabled && ShouldDoDamage && damage != 0) {
                // Keep track of SpellFluke components that we spawned
                var spellFlukes = new List<SpellFluke>();
                foreach (var spawnedFluke in spawnedFlukes) {
                    var spellFlukeComponent = spawnedFluke.GetComponent<SpellFluke>();
                    spellFlukes.Add(spellFlukeComponent);
                }

                // Make a delegate that fires when the fluke bursts and disable the DamageHero component
                burstDelegate = (orig, self) => {
                    orig(self);

                    if (spellFlukes.Contains(self)) {
                        var damageHeroComponent = self.gameObject.GetComponent<DamageHero>();
                        damageHeroComponent.enabled = false;
                        damageHeroComponent.damageDealt = damage;
                    }
                };

                // Assign the delegate
                On.SpellFluke.Burst += burstDelegate;
            }

            yield return new WaitForSeconds(5.0f);

            // As a backup, destroy all spawned flukes after a maximum of 4 seconds
            foreach (var spawnedFluke in spawnedFlukes) {
                Object.Destroy(spawnedFluke);
            }

            // If we added a delegate, we can now remove it again
            if (GameSettings.IsPvpEnabled) {
                // Remove the burst delegate
                On.SpellFluke.Burst -= burstDelegate;
            }
        }

        private IEnumerator StartDungFluke(GameObject dungFluke, int dungFlukeAudioIndex) {
            var spriteAnimator = dungFluke.GetComponent<tk2dSpriteAnimator>();
            var dungSpazAudioClip = dungFluke.GetComponent<AudioSource>().clip;

            // Play the animation for the dungFluke movement and the corresponding audio
            spriteAnimator.Play("Dung Air");

            // Create an audio relative to the dung fluke
            var audioSource = AudioUtil.GetAudioSourceObject(dungFluke).GetComponent<AudioSource>();
            audioSource.clip = dungSpazAudioClip;
            audioSource.Play();

            yield return new WaitForSeconds(1.0f);

            // Play the erratic movement animation just before it explodes
            spriteAnimator.Play("Dung Antic");
            dungFluke.FindGameObjectInChildren("Pt Antic").GetComponent<ParticleSystem>().Play();

            yield return new WaitForSeconds(1.0f);

            // Now we get the prefab and spawn the actual explosion cloud
            var dungCloudObject = dungFluke.FindGameObjectInChildren("Knight Dung Cloud");
            var dungCloud = Object.Instantiate(
                dungCloudObject,
                dungFluke.transform.position,
                Quaternion.identity
            );

            dungCloud.SetActive(true);
<<<<<<< HEAD
=======
            dungCloud.layer = 22;

            Object.Destroy(dungCloud.GetComponent<DamageEffectTicker>());
>>>>>>> b837274a

            // Get the control FSM and the audio clip corresponding to the explosion of the dungFluke
            // We need it later
            var dungFlukeControl = dungFluke.LocateMyFSM("Control");
            var blowClip = (AudioClip) dungFlukeControl.GetAction<AudioPlayerOneShotSingle>("Blow", dungFlukeAudioIndex)
                .audioClip.Value;
            Object.Destroy(dungFlukeControl);

            // Set the FSM state to Collider On, so we can actually interact with it
            dungFlukeControl.SetState("Collider On");
            // Play the explosion audio clip
            audioSource.Stop();
            audioSource.PlayOneShot(blowClip);

            if (GameSettings.IsPvpEnabled && ShouldDoDamage) {
                dungCloud.AddComponent<DamageHero>();
            }

            // We can already destroy the fluke
            Object.Destroy(dungFluke);

            yield return new WaitForSeconds(3.0f);

            // After some time, we can also destroy the cloud
            Object.Destroy(dungCloud);
        }
    }

    public class Fireball : MonoBehaviour {
        public float xDir;
        public bool hasShamanStoneCharm;
        public float baseFireballSize;
        public bool noFireballFlip;
        public bool shouldDoDamage;
        public int damage;

        private const float FireballSpeed = 45;

        private tk2dSpriteAnimator _anim;
        private Rigidbody2D _rb;

        private void Awake() {
            _anim = GetComponent<tk2dSpriteAnimator>();
            _rb = GetComponent<Rigidbody2D>();
        }

        private void Start() {
            // Start playing the animation from the first frame
            _anim.PlayFromFrame(0);
            // Based on which direction the knight is facing, we set the velocity
            _rb.velocity = Vector2.right * FireballSpeed * xDir;

            // If PvP is enabled, add a DamageHero component to the fireball
            if (shouldDoDamage && damage != 0) {
                gameObject.AddComponent<DamageHero>().damageDealt = damage;
            }

            // For some reason, the FSM in the level 1 fireball flips the object
            // manually more times than the level 2 fireball, so we skip the flip
            if (noFireballFlip) {
                xDir = 1;
            }

            // Upscale the fireball if we have shaman stone equipped
            if (hasShamanStoneCharm) {
                transform.localScale = new Vector3(xDir * baseFireballSize * 1.3f, baseFireballSize * 1.6f, 0);
            } else {
                transform.localScale = new Vector3(xDir * baseFireballSize, baseFireballSize, 0);
            }

            // Destroy it after some time
            Destroy(gameObject, 2);
        }
    }
}<|MERGE_RESOLUTION|>--- conflicted
+++ resolved
@@ -285,12 +285,6 @@
             );
 
             dungCloud.SetActive(true);
-<<<<<<< HEAD
-=======
-            dungCloud.layer = 22;
-
-            Object.Destroy(dungCloud.GetComponent<DamageEffectTicker>());
->>>>>>> b837274a
 
             // Get the control FSM and the audio clip corresponding to the explosion of the dungFluke
             // We need it later
