--- conflicted
+++ resolved
@@ -75,26 +75,6 @@
         var originalNailSlash = slash.GetComponent<NailSlash>();
         Object.Destroy(originalNailSlash);
 
-<<<<<<< HEAD
-        ChangeAttackTypeOfFsm(slash);
-
-        // Get the "damages_enemy" FSM from the slash object
-        var slashFsm = slash.LocateMyFSM("damages_enemy");
-        // Find the variable that controls the slash direction for damaging enemies
-        var directionVar = slashFsm.FsmVariables.GetFsmFloat("direction");
-
-        if (type is SlashType.Wall or SlashType.Normal or SlashType.Alt) {
-            // For wall, normal and alt slash, we need to check the direction the knight is facing
-            var facingRight = playerObject.transform.localScale.x > 0;
-            directionVar.Value = facingRight ? 180f : 0f;
-        } else if (type is SlashType.Up) {
-            directionVar.Value = 90f;
-        } else {
-            directionVar.Value = 270f;
-        }
-
-=======
->>>>>>> 139d734f
         slash.SetActive(true);
 
         // Get the slash audio source and its clip
@@ -198,6 +178,21 @@
             Object.Destroy(damagesEnemyFsm);
 
             ChangeAttackTypeOfFsm(enemySlash);
+            
+            // Get the "damages_enemy" FSM from the slash object
+            var slashFsm = enemySlash.LocateMyFSM("damages_enemy");
+            // Find the variable that controls the slash direction for damaging enemies
+            var directionVar = slashFsm.FsmVariables.GetFsmFloat("direction");
+
+            if (type is SlashType.Wall or SlashType.Normal or SlashType.Alt) {
+                // For wall, normal and alt slash, we need to check the direction the knight is facing
+                var facingRight = playerObject.transform.localScale.x > 0;
+                directionVar.Value = facingRight ? 180f : 0f;
+            } else if (type is SlashType.Up) {
+                directionVar.Value = 90f;
+            } else {
+                directionVar.Value = 270f;
+            }
         }
 
         var damage = ServerSettings.NailDamage;
