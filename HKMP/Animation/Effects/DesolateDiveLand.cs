﻿using System.Collections;
using Hkmp.Util;
using HutongGames.PlayMaker.Actions;
using UnityEngine;

// TODO: perhaps play the screen shake also when our local player is close enough
namespace Hkmp.Animation.Effects {
    public class DesolateDiveLand : DamageAnimationEffect {
        public override void Play(GameObject playerObject, bool[] effectInfo) {
            MonoBehaviourUtil.Instance.StartCoroutine(PlayEffectInCoroutine(playerObject));
        }

        public override bool[] GetEffectInfo() {
            return null;
        }

        private IEnumerator PlayEffectInCoroutine(GameObject playerObject) {
            var spellControl = HeroController.instance.spellControl;

            // Get an audio source
            var audioObject = AudioUtil.GetAudioSourceObject(playerObject);
            var audioSource = audioObject.GetComponent<AudioSource>();

            // Find the land clip and play it
            var qLandClip = (AudioClip) spellControl.GetAction<AudioPlay>("Quake1 Land", 1).oneShotClip.Value;
            audioSource.PlayOneShot(qLandClip);

            // Destroy the audio object after the clip is done
            Object.Destroy(audioObject, qLandClip.length);

            var localPlayerSpells = spellControl.gameObject;
            var playerSpells = playerObject.FindGameObjectInChildren("Spells");

            // Destroy the existing Q Trail from the down effect
            Object.Destroy(playerSpells.FindGameObjectInChildren("Q Trail"));

            // Obtain the Q Slam prefab and instantiate it relative to the player object
            // This is the shockwave that happens when you impact the ground
            var qSlamObject = localPlayerSpells.FindGameObjectInChildren("Q Slam");
            var quakeSlam = Object.Instantiate(
                qSlamObject,
                playerSpells.transform
            );
            quakeSlam.SetActive(true);
<<<<<<< HEAD
            
=======
            quakeSlam.layer = 22;

>>>>>>> b837274a
            // If PvP is enabled add a DamageHero component to both hitbox sides
            var damage = GameSettings.DesolateDiveDamage;

            if (GameSettings.IsPvpEnabled && ShouldDoDamage && damage != 0) {
                quakeSlam.FindGameObjectInChildren("Hit L").AddComponent<DamageHero>().damageDealt = damage;
                quakeSlam.FindGameObjectInChildren("Hit R").AddComponent<DamageHero>().damageDealt = damage;
            }

            // Obtain the Q1 Pillar prefab and instantiate it relative to the player object
            // This is the curvy pillar that comes from the sky once you impact the ground
            var qPillarObj = localPlayerSpells.FindGameObjectInChildren("Q1 Pillar");
            var quakePillar = Object.Instantiate(
                qPillarObj,
                playerSpells.transform
            );
            quakePillar.SetActive(true);

            // Wait a second
            yield return new WaitForSeconds(1.0f);
            //
            // // And then destroy the remaining objects from the effect
            Object.Destroy(quakeSlam);
            Object.Destroy(quakePillar);
        }
    }
}<|MERGE_RESOLUTION|>--- conflicted
+++ resolved
@@ -42,12 +42,7 @@
                 playerSpells.transform
             );
             quakeSlam.SetActive(true);
-<<<<<<< HEAD
             
-=======
-            quakeSlam.layer = 22;
-
->>>>>>> b837274a
             // If PvP is enabled add a DamageHero component to both hitbox sides
             var damage = GameSettings.DesolateDiveDamage;
 
