--- conflicted
+++ resolved
@@ -3,11 +3,8 @@
 using ModCommon;
 using ModCommon.Util;
 using UnityEngine;
-<<<<<<< HEAD
+using Random = System.Random;
 using HKMP.ServerKnights;
-=======
-using Random = System.Random;
->>>>>>> c13c5651
 
 namespace HKMP.Animation.Effects {
     public class CrystalDash : AnimationEffect {
@@ -76,10 +73,7 @@
                         sdBurstGlowObject,
                         playerEffects.transform
                     );
-
                     sdBurstGlow.SetActive(true);
-
-
                 }
             }
 
@@ -113,9 +107,9 @@
                 particleEmitAction.gameObject.GameObject.Value,
                 playerEffects.transform
             );
-
             particleEmitter.name = "Dash Particle Emitter";
             particleEmitter.GetComponent<ParticleSystem>().Emit(100);
+            
             Object.Destroy(particleEmitter, 2.0f);
         }
 
