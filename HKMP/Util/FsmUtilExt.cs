--- conflicted
+++ resolved
@@ -9,13 +9,8 @@
                 if (state.Name != stateName) {
                     continue;
                 }
-<<<<<<< HEAD
-                
+
                 var actions = state.Actions;
-=======
-
-                var actions = t.Actions;
->>>>>>> b837274a
 
                 Array.Resize(ref actions, actions.Length + 1);
 
@@ -46,15 +41,9 @@
 
                 actions.Insert(index, action);
 
-<<<<<<< HEAD
                 state.Actions = actions.ToArray();
-                
+
                 action.Init(state);
-=======
-                t.Actions = actions.ToArray();
-
-                action.Init(t);
->>>>>>> b837274a
             }
         }
 
