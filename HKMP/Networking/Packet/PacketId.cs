﻿namespace HKMP.Networking.Packet {
    public enum ClientPacketId {
        // Indicating that a client has connected
        PlayerConnect = 0,
        
        // Indicating that a client is disconnecting
        PlayerDisconnect,

        // Indicating that server is shutting down
        ServerShutdown,

        // Notify that a player has entered the current scene
        PlayerEnterScene,
        
        // Notify that a player is already in the scene we just entered
        PlayerAlreadyInScene,
        
        // Notify that a player has left the current scene
        PlayerLeaveScene,
        
        // Update of realtime player values
        PlayerUpdate,
        
        // Update of realtime entity values
        EntityUpdate,

        // Notify that a player has died
        PlayerDeath,
        
        // Notify that a player has changed teams
        PlayerTeamUpdate,
<<<<<<< HEAD

        PlayerSkinUpdate,

        // Client-bound
=======
        
>>>>>>> c13c5651
        // Notify that the gameplay settings have updated
        GameSettingsUpdated,
    }

    public enum ServerPacketId {
        // Initial hello, sent when the player first connects
        HelloServer = 0,
        
        // Indicating that a client is disconnecting
        PlayerDisconnect,
        
        // Update of realtime player values
        PlayerUpdate,
        
        // Update of realtime entity values
        EntityUpdate,
        
        // Notify that the player has entered a new scene
        PlayerEnterScene,
        
        // Notify that the player has left their current scene
        PlayerLeaveScene,

        // Notify that a player has died
        PlayerDeath,
        
        // Notify that a player has changed teams
        PlayerTeamUpdate,
    }
}<|MERGE_RESOLUTION|>--- conflicted
+++ resolved
@@ -14,29 +14,24 @@
         
         // Notify that a player is already in the scene we just entered
         PlayerAlreadyInScene,
-        
+
         // Notify that a player has left the current scene
         PlayerLeaveScene,
-        
+
         // Update of realtime player values
         PlayerUpdate,
-        
+
         // Update of realtime entity values
         EntityUpdate,
 
         // Notify that a player has died
         PlayerDeath,
-        
+
         // Notify that a player has changed teams
         PlayerTeamUpdate,
-<<<<<<< HEAD
 
         PlayerSkinUpdate,
 
-        // Client-bound
-=======
-        
->>>>>>> c13c5651
         // Notify that the gameplay settings have updated
         GameSettingsUpdated,
     }
@@ -44,7 +39,7 @@
     public enum ServerPacketId {
         // Initial hello, sent when the player first connects
         HelloServer = 0,
-        
+
         // Indicating that a client is disconnecting
         PlayerDisconnect,
         
@@ -53,16 +48,16 @@
         
         // Update of realtime entity values
         EntityUpdate,
-        
+
         // Notify that the player has entered a new scene
         PlayerEnterScene,
-        
+
         // Notify that the player has left their current scene
         PlayerLeaveScene,
 
         // Notify that a player has died
         PlayerDeath,
-        
+
         // Notify that a player has changed teams
         PlayerTeamUpdate,
     }
