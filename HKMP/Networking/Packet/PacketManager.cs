using System;
using Hkmp.Networking.Packet.Data;
using Hkmp.Util;

namespace Hkmp.Networking.Packet {
    public partial class PacketManager {
        /**
         * Handle data received by a client
         */
        public void HandleClientPacket(ClientUpdatePacket packet) {
            // Execute corresponding packet handlers
<<<<<<< HEAD
            if (packet.DataPacketIds.Contains(ClientPacketId.PlayerConnect)) {
                foreach (var playerConnect in packet.PlayerConnect.DataInstances) {
                    ExecuteClientPacketHandler(ClientPacketId.PlayerConnect, playerConnect);
                }
            }

            if (packet.DataPacketIds.Contains(ClientPacketId.PlayerDisconnect)) {
                foreach (var playerDisconnect in packet.PlayerDisconnect.DataInstances) {
                    ExecuteClientPacketHandler(ClientPacketId.PlayerDisconnect, playerDisconnect);
                }
            }

            if (packet.DataPacketIds.Contains(ClientPacketId.ServerShutdown)) {
                ExecuteClientPacketHandler(ClientPacketId.ServerShutdown, null);
            }

            if (packet.DataPacketIds.Contains(ClientPacketId.PlayerEnterScene)) {
                foreach (var playerEnterScene in packet.PlayerEnterScene.DataInstances) {
                    ExecuteClientPacketHandler(ClientPacketId.PlayerEnterScene, playerEnterScene);
                }
            }

            if (packet.DataPacketIds.Contains(ClientPacketId.AlreadyInScene)) {
                ExecuteClientPacketHandler(ClientPacketId.AlreadyInScene, packet.AlreadyInScene);
            }

            if (packet.DataPacketIds.Contains(ClientPacketId.PlayerLeaveScene)) {
                foreach (var playerLeaveScene in packet.PlayerLeaveScene.DataInstances) {
                    ExecuteClientPacketHandler(ClientPacketId.PlayerLeaveScene, playerLeaveScene);
                }
            }

            if (packet.DataPacketIds.Contains(ClientPacketId.PlayerUpdate)) {
                foreach (var playerUpdate in packet.PlayerUpdates.DataInstances) {
                    ExecuteClientPacketHandler(ClientPacketId.PlayerUpdate, playerUpdate);
                }
            }

            if (packet.DataPacketIds.Contains(ClientPacketId.EntityUpdate)) {
                foreach (var entityUpdate in packet.EntityUpdates.DataInstances) {
                    ExecuteClientPacketHandler(ClientPacketId.EntityUpdate, entityUpdate);
                }
            }

            if (packet.DataPacketIds.Contains(ClientPacketId.PlayerDeath)) {
                foreach (var playerDeath in packet.PlayerDeath.DataInstances) {
                    ExecuteClientPacketHandler(ClientPacketId.PlayerDeath, playerDeath);
                }
            }
=======
            foreach (var idPacketDataPair in packet.GetPacketData()) {
                var packetId = idPacketDataPair.Key;
                var packetData = idPacketDataPair.Value;
>>>>>>> 7095a7ac

                // Check if this is a collection and if so, execute the handler for each instance in it
                if (packetData is RawPacketDataCollection rawPacketDataCollection) {
                    foreach (var dataInstance in rawPacketDataCollection.DataInstances) {
                        ExecuteClientPacketHandler(packetId, dataInstance);
                    }
                } else {
                    ExecuteClientPacketHandler(packetId, packetData);
                }
            }
        }

        /**
         * Executes the correct packet handler corresponding to this packet.
         * Assumes that the packet is not read yet.
         */
        private void ExecuteClientPacketHandler(ClientPacketId packetId, IPacketData packetData) {
            if (!_clientPacketHandlers.ContainsKey(packetId)) {
                Logger.Get().Warn(this, $"There is no client packet handler registered for ID: {packetId}");
                return;
            }

            // Invoke the packet handler for this ID on the Unity main thread
            ThreadUtil.RunActionOnMainThread(() => {
                try {
                    _clientPacketHandlers[packetId].Invoke(packetData);
                } catch (Exception e) {
                    Logger.Get().Error(this,
                        $"Exception occured while executing client packet handler for packet ID: {packetId}, message: {e.Message}, stacktrace: {e.StackTrace}");
                }
            });
        }
    }
}<|MERGE_RESOLUTION|>--- conflicted
+++ resolved
@@ -9,61 +9,9 @@
          */
         public void HandleClientPacket(ClientUpdatePacket packet) {
             // Execute corresponding packet handlers
-<<<<<<< HEAD
-            if (packet.DataPacketIds.Contains(ClientPacketId.PlayerConnect)) {
-                foreach (var playerConnect in packet.PlayerConnect.DataInstances) {
-                    ExecuteClientPacketHandler(ClientPacketId.PlayerConnect, playerConnect);
-                }
-            }
-
-            if (packet.DataPacketIds.Contains(ClientPacketId.PlayerDisconnect)) {
-                foreach (var playerDisconnect in packet.PlayerDisconnect.DataInstances) {
-                    ExecuteClientPacketHandler(ClientPacketId.PlayerDisconnect, playerDisconnect);
-                }
-            }
-
-            if (packet.DataPacketIds.Contains(ClientPacketId.ServerShutdown)) {
-                ExecuteClientPacketHandler(ClientPacketId.ServerShutdown, null);
-            }
-
-            if (packet.DataPacketIds.Contains(ClientPacketId.PlayerEnterScene)) {
-                foreach (var playerEnterScene in packet.PlayerEnterScene.DataInstances) {
-                    ExecuteClientPacketHandler(ClientPacketId.PlayerEnterScene, playerEnterScene);
-                }
-            }
-
-            if (packet.DataPacketIds.Contains(ClientPacketId.AlreadyInScene)) {
-                ExecuteClientPacketHandler(ClientPacketId.AlreadyInScene, packet.AlreadyInScene);
-            }
-
-            if (packet.DataPacketIds.Contains(ClientPacketId.PlayerLeaveScene)) {
-                foreach (var playerLeaveScene in packet.PlayerLeaveScene.DataInstances) {
-                    ExecuteClientPacketHandler(ClientPacketId.PlayerLeaveScene, playerLeaveScene);
-                }
-            }
-
-            if (packet.DataPacketIds.Contains(ClientPacketId.PlayerUpdate)) {
-                foreach (var playerUpdate in packet.PlayerUpdates.DataInstances) {
-                    ExecuteClientPacketHandler(ClientPacketId.PlayerUpdate, playerUpdate);
-                }
-            }
-
-            if (packet.DataPacketIds.Contains(ClientPacketId.EntityUpdate)) {
-                foreach (var entityUpdate in packet.EntityUpdates.DataInstances) {
-                    ExecuteClientPacketHandler(ClientPacketId.EntityUpdate, entityUpdate);
-                }
-            }
-
-            if (packet.DataPacketIds.Contains(ClientPacketId.PlayerDeath)) {
-                foreach (var playerDeath in packet.PlayerDeath.DataInstances) {
-                    ExecuteClientPacketHandler(ClientPacketId.PlayerDeath, playerDeath);
-                }
-            }
-=======
             foreach (var idPacketDataPair in packet.GetPacketData()) {
                 var packetId = idPacketDataPair.Key;
                 var packetData = idPacketDataPair.Value;
->>>>>>> 7095a7ac
 
                 // Check if this is a collection and if so, execute the handler for each instance in it
                 if (packetData is RawPacketDataCollection rawPacketDataCollection) {
