namespace Hkmp.Networking.Packet.Data;

/// <summary>
/// Packet data from server to client that another player has disconnected.
/// </summary>
internal class ClientPlayerDisconnect : GenericClientData {
    /// <summary>
    /// The username of the player that disconnected.
    /// </summary>
<<<<<<< HEAD
    internal class ClientPlayerDisconnect : GenericClientData {
        /// <summary>
        /// The username of the player that disconnected.
        /// </summary>
        public string Username { get; set; }
        
        /// <summary>
        /// Whether the player receiving this data becomes the new scene host.
        /// </summary>
        public bool NewSceneHost { get; set; }
=======
    public string Username { get; set; }
>>>>>>> 0f81a527

    /// <summary>
    /// Whether the player timed out or disconnected normally.
    /// </summary>
    public bool TimedOut { get; set; }

    /// <summary>
    /// Construct the client player disconnect data.
    /// </summary>
    public ClientPlayerDisconnect() {
        IsReliable = true;
        DropReliableDataIfNewerExists = false;
    }

<<<<<<< HEAD
        /// <inheritdoc />
        public override void WriteData(IPacket packet) {
            packet.Write(Id);
            packet.Write(Username);
            packet.Write(NewSceneHost);
            packet.Write(TimedOut);
        }

        /// <inheritdoc />
        public override void ReadData(IPacket packet) {
            Id = packet.ReadUShort();
            Username = packet.ReadString();
            NewSceneHost = packet.ReadBool();
            TimedOut = packet.ReadBool();
        }
=======
    /// <inheritdoc />
    public override void WriteData(IPacket packet) {
        packet.Write(Id);
        packet.Write(Username);
        packet.Write(TimedOut);
    }

    /// <inheritdoc />
    public override void ReadData(IPacket packet) {
        Id = packet.ReadUShort();
        Username = packet.ReadString();
        TimedOut = packet.ReadBool();
>>>>>>> 0f81a527
    }
}<|MERGE_RESOLUTION|>--- conflicted
+++ resolved
@@ -7,21 +7,13 @@
     /// <summary>
     /// The username of the player that disconnected.
     /// </summary>
-<<<<<<< HEAD
-    internal class ClientPlayerDisconnect : GenericClientData {
-        /// <summary>
-        /// The username of the player that disconnected.
-        /// </summary>
-        public string Username { get; set; }
-        
-        /// <summary>
-        /// Whether the player receiving this data becomes the new scene host.
-        /// </summary>
-        public bool NewSceneHost { get; set; }
-=======
     public string Username { get; set; }
->>>>>>> 0f81a527
 
+    /// <summary>
+    /// Whether the player receiving this data becomes the new scene host.
+    /// </summary>
+    public bool NewSceneHost { get; set; }
+    
     /// <summary>
     /// Whether the player timed out or disconnected normally.
     /// </summary>
@@ -35,27 +27,11 @@
         DropReliableDataIfNewerExists = false;
     }
 
-<<<<<<< HEAD
-        /// <inheritdoc />
-        public override void WriteData(IPacket packet) {
-            packet.Write(Id);
-            packet.Write(Username);
-            packet.Write(NewSceneHost);
-            packet.Write(TimedOut);
-        }
-
-        /// <inheritdoc />
-        public override void ReadData(IPacket packet) {
-            Id = packet.ReadUShort();
-            Username = packet.ReadString();
-            NewSceneHost = packet.ReadBool();
-            TimedOut = packet.ReadBool();
-        }
-=======
     /// <inheritdoc />
     public override void WriteData(IPacket packet) {
         packet.Write(Id);
         packet.Write(Username);
+        packet.Write(NewSceneHost);
         packet.Write(TimedOut);
     }
 
@@ -63,7 +39,7 @@
     public override void ReadData(IPacket packet) {
         Id = packet.ReadUShort();
         Username = packet.ReadString();
+        NewSceneHost = packet.ReadBool();
         TimedOut = packet.ReadBool();
->>>>>>> 0f81a527
     }
 }