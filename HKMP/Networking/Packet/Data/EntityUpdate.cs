--- conflicted
+++ resolved
@@ -98,18 +98,12 @@
                 packet.Write(IsActive);
             }
 
-<<<<<<< HEAD
             if (UpdateTypes.Contains(EntityUpdateType.Data)) {
                 if (GenericData.Count > byte.MaxValue) {
                     Logger.Error("Length of entity network data instances exceeded max value of byte");
                 }
                 
                 var length = (byte)System.Math.Min(GenericData.Count, byte.MaxValue);
-=======
-            if (UpdateTypes.Contains(EntityUpdateType.Variables)) {
-                // First write the number of bytes we are writing
-                packet.Write((byte) Variables.Count);
->>>>>>> bb02b905
 
                 packet.Write(length);
                 for (var i = 0; i < length; i++) {
