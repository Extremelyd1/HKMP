--- conflicted
+++ resolved
@@ -136,47 +136,6 @@
         }
     }
 
-<<<<<<< HEAD
-        /// <summary>
-        /// Read raw data from the given packet into the given packet data dictionary.
-        /// This method is only for normal and resent packet data, not for addon packet data.
-        /// </summary>
-        /// <param name="packet">The raw packet instance to read from.</param>
-        /// <param name="packetData">The dictionary of packet data to write the read data into.</param>
-        private void ReadPacketData(
-            Packet packet,
-            Dictionary<T, IPacketData> packetData
-        ) {
-            // Figure out the size of the packet ID enum
-            var enumValues = (T[]) Enum.GetValues(typeof(T));
-            var packetIdSize = (byte) enumValues.Length;
-
-            // Read the byte flag representing which packets are included in this update
-            // The number of bytes we read is dependent on the size of the enum
-            ulong dataPacketIdFlag = 0;
-            if (packetIdSize <= 8) {
-                dataPacketIdFlag = packet.ReadByte();
-            } else if (packetIdSize <= 16) {
-                dataPacketIdFlag = packet.ReadUShort();
-            } else if (packetIdSize <= 32) {
-                dataPacketIdFlag = packet.ReadUInt();
-            } else if (packetIdSize <= 64) {
-                dataPacketIdFlag = packet.ReadULong();
-            }
-
-            // Keep track of value of current bit
-            ulong currentTypeValue = 1;
-
-            var packetIdValues = Enum.GetValues(typeof(T));
-            foreach (T packetId in packetIdValues) {
-                // If this bit was set in our flag, we add the type to the list
-                if ((dataPacketIdFlag & currentTypeValue) != 0) {
-                    var iPacketData = InstantiatePacketDataFromId(packetId);
-                    iPacketData?.ReadData(_packet);
-
-                    packetData[packetId] = iPacketData;
-                }
-=======
     /// <summary>
     /// Write the given dictionary of normal or resent packet data into the given raw packet instance.
     /// </summary>
@@ -198,7 +157,6 @@
             packetIdSize
         );
     }
->>>>>>> 0f81a527
 
     /// <summary>
     /// Write the data in the given instance of AddonPacketData into the given raw packet instance.
@@ -358,11 +316,25 @@
         Packet packet,
         Dictionary<T, IPacketData> packetData
     ) {
-        // Read the byte flag representing which packets
-        // are included in this update
-        var dataPacketIdFlag = packet.ReadUShort();
+        // Figure out the size of the packet ID enum
+        var enumValues = (T[]) Enum.GetValues(typeof(T));
+        var packetIdSize = (byte) enumValues.Length;
+
+        // Read the byte flag representing which packets are included in this update
+        // The number of bytes we read is dependent on the size of the enum
+        ulong dataPacketIdFlag = 0;
+        if (packetIdSize <= 8) {
+            dataPacketIdFlag = packet.ReadByte();
+        } else if (packetIdSize <= 16) {
+            dataPacketIdFlag = packet.ReadUShort();
+        } else if (packetIdSize <= 32) {
+            dataPacketIdFlag = packet.ReadUInt();
+        } else if (packetIdSize <= 64) {
+            dataPacketIdFlag = packet.ReadULong();
+        }
+
         // Keep track of value of current bit
-        var currentTypeValue = 1;
+        ulong currentTypeValue = 1;
 
         var packetIdValues = Enum.GetValues(typeof(T));
         foreach (T packetId in packetIdValues) {
@@ -604,19 +576,9 @@
             // Read the length of the addon resend data
             resendLength = _packet.ReadUShort();
 
-<<<<<<< HEAD
-                    // Input the dictionary into the resend dictionary keyed by its sequence number
-                    _resendAddonPacketData[seq] = addonDataDict;
-                }
-            } catch (Exception e) {
-                Logger.Info($"Exception while reading packet: {e.GetType()}, {e.Message}, {e.StackTrace}");
-                return false;
-            }
-=======
             while (resendLength-- > 0) {
                 // Read the sequence number of the packet it was lost from
                 var seq = _packet.ReadUShort();
->>>>>>> 0f81a527
 
                 // Create a new dictionary for the addon data and read the data from the packet into it
                 var addonDataDict = new Dictionary<byte, AddonPacketData>();
@@ -863,39 +825,11 @@
             }
         }
 
-<<<<<<< HEAD
-        /// <inheritdoc />
-        protected override IPacketData InstantiatePacketDataFromId(ServerPacketId packetId) {
-            switch (packetId) {
-                case ServerPacketId.LoginRequest:
-                    return new LoginRequest();
-                case ServerPacketId.HelloServer:
-                    return new HelloServer();
-                case ServerPacketId.PlayerUpdate:
-                    return new PlayerUpdate();
-                case ServerPacketId.PlayerMapUpdate:
-                    return new PlayerMapUpdate();
-                case ServerPacketId.EntitySpawn:
-                    return new PacketDataCollection<EntitySpawn>();
-                case ServerPacketId.EntityUpdate:
-                    return new PacketDataCollection<EntityUpdate>();
-                case ServerPacketId.PlayerEnterScene:
-                    return new ServerPlayerEnterScene();
-                case ServerPacketId.PlayerTeamUpdate:
-                    return new ServerPlayerTeamUpdate();
-                case ServerPacketId.PlayerSkinUpdate:
-                    return new ServerPlayerSkinUpdate();
-                case ServerPacketId.ChatMessage:
-                    return new ChatMessage();
-                default:
-                    return new EmptyData();
-=======
         // Do the same for addon data
         foreach (var resendSequence in new List<ushort>(_resendAddonPacketData.Keys)) {
             if (receivedSequenceNumbers.Contains(resendSequence)) {
                 // Logger.Info("Dropping resent data due to duplication");
                 _resendAddonPacketData.Remove(resendSequence);
->>>>>>> 0f81a527
             }
         }
     }
@@ -931,6 +865,8 @@
                 return new PlayerUpdate();
             case ServerPacketId.PlayerMapUpdate:
                 return new PlayerMapUpdate();
+            case ServerPacketId.EntitySpawn:
+                return new PacketDataCollection<EntitySpawn>();
             case ServerPacketId.EntityUpdate:
                 return new PacketDataCollection<EntityUpdate>();
             case ServerPacketId.PlayerEnterScene:
@@ -947,48 +883,6 @@
     }
 }
 
-<<<<<<< HEAD
-        /// <inheritdoc />
-        protected override IPacketData InstantiatePacketDataFromId(ClientPacketId packetId) {
-            switch (packetId) {
-                case ClientPacketId.LoginResponse:
-                    return new LoginResponse();
-                case ClientPacketId.HelloClient:
-                    return new HelloClient();
-                case ClientPacketId.ServerClientDisconnect:
-                    return new ServerClientDisconnect();
-                case ClientPacketId.PlayerConnect:
-                    return new PacketDataCollection<PlayerConnect>();
-                case ClientPacketId.PlayerDisconnect:
-                    return new PacketDataCollection<ClientPlayerDisconnect>();
-                case ClientPacketId.PlayerEnterScene:
-                    return new PacketDataCollection<ClientPlayerEnterScene>();
-                case ClientPacketId.PlayerAlreadyInScene:
-                    return new ClientPlayerAlreadyInScene();
-                case ClientPacketId.PlayerLeaveScene:
-                    return new PacketDataCollection<ClientPlayerLeaveScene>();
-                case ClientPacketId.PlayerUpdate:
-                    return new PacketDataCollection<PlayerUpdate>();
-                case ClientPacketId.PlayerMapUpdate:
-                    return new PacketDataCollection<PlayerMapUpdate>();
-                case ClientPacketId.EntitySpawn:
-                    return new PacketDataCollection<EntitySpawn>();
-                case ClientPacketId.EntityUpdate:
-                    return new PacketDataCollection<EntityUpdate>();
-                case ClientPacketId.PlayerDeath:
-                    return new PacketDataCollection<GenericClientData>();
-                case ClientPacketId.PlayerTeamUpdate:
-                    return new PacketDataCollection<ClientPlayerTeamUpdate>();
-                case ClientPacketId.PlayerSkinUpdate:
-                    return new PacketDataCollection<ClientPlayerSkinUpdate>();
-                case ClientPacketId.GameSettingsUpdated:
-                    return new GameSettingsUpdate();
-                case ClientPacketId.ChatMessage:
-                    return new PacketDataCollection<ChatMessage>();
-                default:
-                    return new EmptyData();
-            }
-=======
 /// <summary>
 /// Specialization of the update packet for server to client communication.
 /// </summary>
@@ -1022,6 +916,8 @@
                 return new PacketDataCollection<PlayerUpdate>();
             case ClientPacketId.PlayerMapUpdate:
                 return new PacketDataCollection<PlayerMapUpdate>();
+            case ClientPacketId.EntitySpawn:
+                return new PacketDataCollection<EntitySpawn>();
             case ClientPacketId.EntityUpdate:
                 return new PacketDataCollection<EntityUpdate>();
             case ClientPacketId.PlayerDeath:
@@ -1036,7 +932,6 @@
                 return new PacketDataCollection<ChatMessage>();
             default:
                 return new EmptyData();
->>>>>>> 0f81a527
         }
     }
 }