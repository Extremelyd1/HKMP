--- conflicted
+++ resolved
@@ -3,11 +3,7 @@
 using System.Net;
 using System.Net.Sockets;
 using Hkmp.Game;
-<<<<<<< HEAD
 using Hkmp.Game.Client.Entity;
-=======
-using Hkmp.Game.Settings;
->>>>>>> 0f81a527
 using Hkmp.Math;
 using Hkmp.Networking.Packet;
 using Hkmp.Networking.Packet.Data;
@@ -120,37 +116,20 @@
         }
     }
 
-<<<<<<< HEAD
-        /// <summary>
-        /// Add player disconnect data to the current packet.
-        /// </summary>
-        /// <param name="id">The ID of the player disconnecting.</param>
-        /// <param name="username">The username of the player disconnecting.</param>
-        /// <param name="newSceneHost">Whether the player this is sent to becomes the new scene host.</param>
-        /// <param name="timedOut">Whether the player timed out or disconnected normally.</param>
-        public void AddPlayerDisconnectData(ushort id, string username, bool newSceneHost, bool timedOut = false) {
-            lock (Lock) {
-                var playerDisconnect =
-                    FindOrCreatePacketData<ClientPlayerDisconnect>(id, ClientPacketId.PlayerDisconnect);
-                playerDisconnect.Id = id;
-                playerDisconnect.Username = username;
-                playerDisconnect.TimedOut = timedOut;
-            }
-=======
     /// <summary>
     /// Add player disconnect data to the current packet.
     /// </summary>
     /// <param name="id">The ID of the player disconnecting.</param>
     /// <param name="username">The username of the player disconnecting.</param>
+    /// <param name="newSceneHost">Whether the player this is sent to becomes the new scene host.</param>
     /// <param name="timedOut">Whether the player timed out or disconnected normally.</param>
-    public void AddPlayerDisconnectData(ushort id, string username, bool timedOut = false) {
+    public void AddPlayerDisconnectData(ushort id, string username, bool newSceneHost, bool timedOut = false) {
         lock (Lock) {
             var playerDisconnect =
                 FindOrCreatePacketData<ClientPlayerDisconnect>(id, ClientPacketId.PlayerDisconnect);
             playerDisconnect.Id = id;
             playerDisconnect.Username = username;
             playerDisconnect.TimedOut = timedOut;
->>>>>>> 0f81a527
         }
     }
 
@@ -186,38 +165,17 @@
         }
     }
 
-<<<<<<< HEAD
-        /// <summary>
-        /// Add player already in scene data to the current packet.
-        /// </summary>
-        /// <param name="playerEnterSceneList">An enumerable of ClientPlayerEnterScene instances to add.</param>
-        /// <param name="entitySpawnList">An enumerable of EntitySpawn instances to add.</param> 
-        /// <param name="entityUpdateList">An enumerable of EntityUpdate instances to add.</param>
-        /// <param name="sceneHost">Whether the player is the scene host.</param>
-        public void AddPlayerAlreadyInSceneData(
-            IEnumerable<ClientPlayerEnterScene> playerEnterSceneList,
-            IEnumerable<EntitySpawn> entitySpawnList,
-            IEnumerable<EntityUpdate> entityUpdateList,
-            bool sceneHost
-        ) {
-            lock (Lock) {
-                var alreadyInScene = new ClientPlayerAlreadyInScene {
-                    SceneHost = sceneHost
-                };
-                alreadyInScene.PlayerEnterSceneList.AddRange(playerEnterSceneList);
-                alreadyInScene.EntitySpawnList.AddRange(entitySpawnList);
-                alreadyInScene.EntityUpdateList.AddRange(entityUpdateList);
-
-                CurrentUpdatePacket.SetSendingPacketData(ClientPacketId.PlayerAlreadyInScene, alreadyInScene);
-            }
-=======
     /// <summary>
     /// Add player already in scene data to the current packet.
     /// </summary>
     /// <param name="playerEnterSceneList">An enumerable of ClientPlayerEnterScene instances to add.</param>
+    /// <param name="entitySpawnList">An enumerable of EntitySpawn instances to add.</param> 
+    /// <param name="entityUpdateList">An enumerable of EntityUpdate instances to add.</param>
     /// <param name="sceneHost">Whether the player is the scene host.</param>
     public void AddPlayerAlreadyInSceneData(
         IEnumerable<ClientPlayerEnterScene> playerEnterSceneList,
+        IEnumerable<EntitySpawn> entitySpawnList,
+        IEnumerable<EntityUpdate> entityUpdateList,
         bool sceneHost
     ) {
         lock (Lock) {
@@ -225,34 +183,23 @@
                 SceneHost = sceneHost
             };
             alreadyInScene.PlayerEnterSceneList.AddRange(playerEnterSceneList);
+            alreadyInScene.EntitySpawnList.AddRange(entitySpawnList);
+            alreadyInScene.EntityUpdateList.AddRange(entityUpdateList);
 
             CurrentUpdatePacket.SetSendingPacketData(ClientPacketId.PlayerAlreadyInScene, alreadyInScene);
->>>>>>> 0f81a527
-        }
-    }
-
-<<<<<<< HEAD
-        /// <summary>
-        /// Add player leave scene data to the current packet.
-        /// </summary>
-        /// <param name="id">The ID of the player.</param>
-        /// <param name="newSceneHost">Whether the player receiving this packet becomes the new scene host.</param>
-        public void AddPlayerLeaveSceneData(ushort id, bool newSceneHost) {
-            lock (Lock) {
-                var playerLeaveScene = FindOrCreatePacketData<ClientPlayerLeaveScene>(id, ClientPacketId.PlayerLeaveScene);
-                playerLeaveScene.Id = id;
-                playerLeaveScene.NewSceneHost = newSceneHost;
-            }
-=======
+        }
+    }
+
     /// <summary>
     /// Add player leave scene data to the current packet.
     /// </summary>
     /// <param name="id">The ID of the player.</param>
-    public void AddPlayerLeaveSceneData(ushort id) {
-        lock (Lock) {
-            var playerLeaveScene = FindOrCreatePacketData<GenericClientData>(id, ClientPacketId.PlayerLeaveScene);
+    /// <param name="newSceneHost">Whether the player receiving this packet becomes the new scene host.</param>
+    public void AddPlayerLeaveSceneData(ushort id, bool newSceneHost) {
+        lock (Lock) {
+            var playerLeaveScene = FindOrCreatePacketData<ClientPlayerLeaveScene>(id, ClientPacketId.PlayerLeaveScene);
             playerLeaveScene.Id = id;
->>>>>>> 0f81a527
+            playerLeaveScene.NewSceneHost = newSceneHost;
         }
     }
 
@@ -329,62 +276,37 @@
         }
     }
 
-<<<<<<< HEAD
-        /// <summary>
-        /// Set entity spawn data for an entity that spawned.
-        /// </summary>
-        /// <param name="id">The ID of the entity.</param>
-        /// <param name="spawningType">The type of the entity that spawned the new entity.</param>
-        /// <param name="spawnedType">The type of the entity that was spawned.</param>
-        public void SetEntitySpawn(byte id, EntityType spawningType, EntityType spawnedType) {
-            lock (Lock) {
-                PacketDataCollection<EntitySpawn> entitySpawnCollection;
-
-                if (CurrentUpdatePacket.TryGetSendingPacketData(ClientPacketId.EntitySpawn, out var packetData)) {
-                    entitySpawnCollection = (PacketDataCollection<EntitySpawn>) packetData;
-                } else {
-                    entitySpawnCollection = new PacketDataCollection<EntitySpawn>();
-                    CurrentUpdatePacket.SetSendingPacketData(ClientPacketId.EntitySpawn, entitySpawnCollection);
-                }
-                
-                entitySpawnCollection.DataInstances.Add(new EntitySpawn {
-                    Id = id,
-                    SpawningType = spawningType,
-                    SpawnedType = spawnedType
-                });
+    /// <summary>
+    /// Set entity spawn data for an entity that spawned.
+    /// </summary>
+    /// <param name="id">The ID of the entity.</param>
+    /// <param name="spawningType">The type of the entity that spawned the new entity.</param>
+    /// <param name="spawnedType">The type of the entity that was spawned.</param>
+    public void SetEntitySpawn(byte id, EntityType spawningType, EntityType spawnedType) {
+        lock (Lock) {
+            PacketDataCollection<EntitySpawn> entitySpawnCollection;
+
+            if (CurrentUpdatePacket.TryGetSendingPacketData(ClientPacketId.EntitySpawn, out var packetData)) {
+                entitySpawnCollection = (PacketDataCollection<EntitySpawn>) packetData;
+            } else {
+                entitySpawnCollection = new PacketDataCollection<EntitySpawn>();
+                CurrentUpdatePacket.SetSendingPacketData(ClientPacketId.EntitySpawn, entitySpawnCollection);
             }
-        }
-
-        /// <summary>
-        /// Find or create an entity update instance in the current packet.
-        /// </summary>
-        /// <param name="entityId">The ID of the entity.</param>
-        /// <returns>An instance of the entity update in the packet.</returns>
-        private EntityUpdate FindOrCreateEntityUpdate(byte entityId) {
-            EntityUpdate entityUpdate = null;
-            PacketDataCollection<EntityUpdate> entityUpdateCollection;
-
-            // First check whether there actually exists entity data at all
-            if (CurrentUpdatePacket.TryGetSendingPacketData(
-                    ClientPacketId.EntityUpdate,
-                    out var packetData)
-               ) {
-                // And if there exists data already, try to find a match for the entity type and id
-                entityUpdateCollection = (PacketDataCollection<EntityUpdate>) packetData;
-                foreach (var existingPacketData in entityUpdateCollection.DataInstances) {
-                    var existingEntityUpdate = (EntityUpdate) existingPacketData;
-                    if (existingEntityUpdate.Id == entityId) {
-                        entityUpdate = existingEntityUpdate;
-                        break;
-                    }
-=======
+            
+            entitySpawnCollection.DataInstances.Add(new EntitySpawn {
+                Id = id,
+                SpawningType = spawningType,
+                SpawnedType = spawnedType
+            });
+        }
+    }
+
     /// <summary>
     /// Find or create an entity update instance in the current packet.
     /// </summary>
-    /// <param name="entityType">The type of the entity.</param>
     /// <param name="entityId">The ID of the entity.</param>
     /// <returns>An instance of the entity update in the packet.</returns>
-    private EntityUpdate FindOrCreateEntityUpdate(byte entityType, byte entityId) {
+    private EntityUpdate FindOrCreateEntityUpdate(byte entityId) {
         EntityUpdate entityUpdate = null;
         PacketDataCollection<EntityUpdate> entityUpdateCollection;
 
@@ -397,10 +319,9 @@
             entityUpdateCollection = (PacketDataCollection<EntityUpdate>) packetData;
             foreach (var existingPacketData in entityUpdateCollection.DataInstances) {
                 var existingEntityUpdate = (EntityUpdate) existingPacketData;
-                if (existingEntityUpdate.EntityType.Equals(entityType) && existingEntityUpdate.Id == entityId) {
+                if (existingEntityUpdate.Id == entityId) {
                     entityUpdate = existingEntityUpdate;
                     break;
->>>>>>> 0f81a527
                 }
             }
         } else {
@@ -409,144 +330,88 @@
             CurrentUpdatePacket.SetSendingPacketData(ClientPacketId.EntityUpdate, entityUpdateCollection);
         }
 
-<<<<<<< HEAD
-            // If no existing instance was found, create one and add it to the (newly created) collection
-            if (entityUpdate == null) {
-                entityUpdate = new EntityUpdate {
-                    Id = entityId
-                };
-
-=======
         // If no existing instance was found, create one and add it to the (newly created) collection
         if (entityUpdate == null) {
             entityUpdate = new EntityUpdate {
-                EntityType = entityType,
                 Id = entityId
             };
->>>>>>> 0f81a527
 
 
             entityUpdateCollection.DataInstances.Add(entityUpdate);
         }
 
-<<<<<<< HEAD
-        /// <summary>
-        /// Update an entity's position in the packet.
-        /// </summary>
-        /// <param name="entityId">The ID of the entity.</param>
-        /// <param name="position">The position of the entity.</param>
-        public void UpdateEntityPosition(byte entityId, Vector2 position) {
-            lock (Lock) {
-                var entityUpdate = FindOrCreateEntityUpdate(entityId);
-
-                entityUpdate.UpdateTypes.Add(EntityUpdateType.Position);
-                entityUpdate.Position = position;
-            }
-        }
-        
-        /// <summary>
-        /// Update an entity's scale in the packet.
-        /// </summary>
-        /// <param name="entityId">The ID of the entity.</param>
-        /// <param name="scale">The boolean representation of the scale of the entity.</param>
-        public void UpdateEntityScale(byte entityId, bool scale) {
-            lock (Lock) {
-                var entityUpdate = FindOrCreateEntityUpdate(entityId);
-
-                entityUpdate.UpdateTypes.Add(EntityUpdateType.Scale);
-                entityUpdate.Scale = scale;
-            }
-        }
-        
-        /// <summary>
-        /// Update an entity's animation in the packet.
-        /// </summary>
-        /// <param name="entityId">The ID of the entity.</param>
-        /// <param name="animationId">The animation ID of the entity.</param>
-        /// <param name="animationWrapMode">The wrap mode of the animation of the entity.</param>
-        public void UpdateEntityAnimation(byte entityId, byte animationId, byte animationWrapMode) {
-            lock (Lock) {
-                var entityUpdate = FindOrCreateEntityUpdate(entityId);
-
-                entityUpdate.UpdateTypes.Add(EntityUpdateType.Animation);
-                entityUpdate.AnimationId = animationId;
-                entityUpdate.AnimationWrapMode = animationWrapMode;
-            }
-        }
-        
-        /// <summary>
-        /// Update whether an entity is active or not.
-        /// </summary>
-        /// <param name="entityId">The ID of the entity.</param>
-        /// <param name="isActive">Whether the entity is active or not.</param>
-        public void UpdateEntityIsActive(byte entityId, bool isActive) {
-            lock (Lock) {
-                var entityUpdate = FindOrCreateEntityUpdate(entityId);
-
-                entityUpdate.UpdateTypes.Add(EntityUpdateType.Active);
-                entityUpdate.IsActive = isActive;
-            }
-        }
-        
-        /// <summary>
-        /// Add data to an entity's update in the current packet.
-        /// </summary>
-        /// <param name="entityId">The ID of the entity.</param>
-        /// <param name="data">The list of entity network data to add.</param>
-        public void AddEntityData(byte entityId, List<EntityNetworkData> data) {
-            lock (Lock) {
-                var entityUpdate = FindOrCreateEntityUpdate(entityId);
-
-                entityUpdate.UpdateTypes.Add(EntityUpdateType.Data);
-                entityUpdate.GenericData.AddRange(data);
-            }
-=======
         return entityUpdate;
     }
 
     /// <summary>
     /// Update an entity's position in the packet.
     /// </summary>
-    /// <param name="entityType">The type of the entity.</param>
     /// <param name="entityId">The ID of the entity.</param>
     /// <param name="position">The position of the entity.</param>
-    public void UpdateEntityPosition(byte entityType, byte entityId, Vector2 position) {
-        lock (Lock) {
-            var entityUpdate = FindOrCreateEntityUpdate(entityType, entityId);
+    public void UpdateEntityPosition(byte entityId, Vector2 position) {
+        lock (Lock) {
+            var entityUpdate = FindOrCreateEntityUpdate(entityId);
 
             entityUpdate.UpdateTypes.Add(EntityUpdateType.Position);
             entityUpdate.Position = position;
         }
     }
-
-    /// <summary>
-    /// Update an entity's state in the packet.
-    /// </summary>
-    /// <param name="entityType">The type of the entity.</param>
+        
+    /// <summary>
+    /// Update an entity's scale in the packet.
+    /// </summary>
     /// <param name="entityId">The ID of the entity.</param>
-    /// <param name="stateIndex">The state index of the entity.</param>
-    public void UpdateEntityState(byte entityType, byte entityId, byte stateIndex) {
-        lock (Lock) {
-            var entityUpdate = FindOrCreateEntityUpdate(entityType, entityId);
-
-            entityUpdate.UpdateTypes.Add(EntityUpdateType.State);
-            entityUpdate.State = stateIndex;
->>>>>>> 0f81a527
-        }
-    }
-
-    /// <summary>
-    /// Update an entity's variables in the packet.
-    /// </summary>
-    /// <param name="entityType">The type of the entity.</param>
+    /// <param name="scale">The boolean representation of the scale of the entity.</param>
+    public void UpdateEntityScale(byte entityId, bool scale) {
+        lock (Lock) {
+            var entityUpdate = FindOrCreateEntityUpdate(entityId);
+
+            entityUpdate.UpdateTypes.Add(EntityUpdateType.Scale);
+            entityUpdate.Scale = scale;
+        }
+    }
+        
+    /// <summary>
+    /// Update an entity's animation in the packet.
+    /// </summary>
     /// <param name="entityId">The ID of the entity.</param>
-    /// <param name="fsmVariables">The variables of the entity.</param>
-    public void UpdateEntityVariables(byte entityType, byte entityId, List<byte> fsmVariables) {
-        lock (Lock) {
-            var entityUpdate = FindOrCreateEntityUpdate(entityType, entityId);
-
-            entityUpdate.UpdateTypes.Add(EntityUpdateType.Variables);
-            entityUpdate.Variables.AddRange(fsmVariables);
+    /// <param name="animationId">The animation ID of the entity.</param>
+    /// <param name="animationWrapMode">The wrap mode of the animation of the entity.</param>
+    public void UpdateEntityAnimation(byte entityId, byte animationId, byte animationWrapMode) {
+        lock (Lock) {
+            var entityUpdate = FindOrCreateEntityUpdate(entityId);
+
+            entityUpdate.UpdateTypes.Add(EntityUpdateType.Animation);
+            entityUpdate.AnimationId = animationId;
+            entityUpdate.AnimationWrapMode = animationWrapMode;
+        }
+    }
+        
+    /// <summary>
+    /// Update whether an entity is active or not.
+    /// </summary>
+    /// <param name="entityId">The ID of the entity.</param>
+    /// <param name="isActive">Whether the entity is active or not.</param>
+    public void UpdateEntityIsActive(byte entityId, bool isActive) {
+        lock (Lock) {
+            var entityUpdate = FindOrCreateEntityUpdate(entityId);
+
+            entityUpdate.UpdateTypes.Add(EntityUpdateType.Active);
+            entityUpdate.IsActive = isActive;
+        }
+    }
+        
+    /// <summary>
+    /// Add data to an entity's update in the current packet.
+    /// </summary>
+    /// <param name="entityId">The ID of the entity.</param>
+    /// <param name="data">The list of entity network data to add.</param>
+    public void AddEntityData(byte entityId, List<EntityNetworkData> data) {
+        lock (Lock) {
+            var entityUpdate = FindOrCreateEntityUpdate(entityId);
+
+            entityUpdate.UpdateTypes.Add(EntityUpdateType.Data);
+            entityUpdate.GenericData.AddRange(data);
         }
     }
 
