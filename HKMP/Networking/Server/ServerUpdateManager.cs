using System;
using System.Collections.Generic;
using System.Net;
using System.Net.Sockets;
using Hkmp.Game;
using Hkmp.Math;
using Hkmp.Networking.Packet;
using Hkmp.Networking.Packet.Data;

namespace Hkmp.Networking.Server {
    /// <summary>
    /// Specialization of <see cref="UdpUpdateManager{TOutgoing,TPacketId}"/> for server to client packet sending.
    /// </summary>
    internal class ServerUpdateManager : UdpUpdateManager<ClientUpdatePacket, ClientPacketId> {
        /// <summary>
        /// The endpoint of the client.
        /// </summary>
        private readonly IPEndPoint _endPoint;

        /// <summary>
        /// Construct the update manager with the given details.
        /// </summary>
        /// <param name="udpSocket">The underlying UDP socket for this client.</param>
        /// <param name="endPoint">The endpoint of the client.</param>
        public ServerUpdateManager(Socket udpSocket, IPEndPoint endPoint) : base(udpSocket) {
            _endPoint = endPoint;
        }

        /// <inheritdoc />
        protected override void SendPacket(Packet.Packet packet) {
            UdpSocket.SendToAsync(new ArraySegment<byte>(packet.ToArray()), SocketFlags.None, _endPoint);
        }

        /// <inheritdoc />
        public override void ResendReliableData(ClientUpdatePacket lostPacket) {
            lock (Lock) {
                CurrentUpdatePacket.SetLostReliableData(lostPacket);
            }
        }

        /// <summary>
        /// Find or create a packet data instance in the current packet that matches the given ID of a client.
        /// </summary>
        /// <param name="id">The ID of the client in the generic client data.</param>
        /// <param name="packetId">The ID of the packet data.</param>
        /// <typeparam name="T">The type of the generic client packet data.</typeparam>
        /// <returns>An instance of the packet data in the packet.</returns>
        private T FindOrCreatePacketData<T>(ushort id, ClientPacketId packetId) where T : GenericClientData, new() {
            PacketDataCollection<T> packetDataCollection;
            IPacketData packetData = null;

            // First check whether there actually exists a data collection for this packet ID
            if (CurrentUpdatePacket.TryGetSendingPacketData(packetId, out var iPacketDataAsCollection)) {
                // And if so, try to find the packet data with the requested client ID
                packetDataCollection = (PacketDataCollection<T>) iPacketDataAsCollection;

                foreach (var existingPacketData in packetDataCollection.DataInstances) {
                    if (((GenericClientData) existingPacketData).Id == id) {
                        packetData = existingPacketData;
                        break;
                    }
                }
            } else {
                // If no data collection exists, we create one instead
                packetDataCollection = new PacketDataCollection<T>();
                CurrentUpdatePacket.SetSendingPacketData(packetId, packetDataCollection);
            }

            // If no existing instance was found, create one and add it to the (newly created) collection
            if (packetData == null) {
                packetData = new T {
                    Id = id
                };

                packetDataCollection.DataInstances.Add(packetData);
            }

            return (T) packetData;
        }

        /// <summary>
        /// Set login response data in the current packet.
        /// </summary>
        /// <param name="loginResponse">The login response data.</param>
        public void SetLoginResponse(LoginResponse loginResponse) {
            lock (Lock) {
                CurrentUpdatePacket.SetSendingPacketData(ClientPacketId.LoginResponse, loginResponse);
            }
        }

        /// <summary>
        /// Set hello client data in the current packet.
        /// </summary>
        /// <param name="clientInfo">The list of pairs of client IDs and usernames.</param>
        public void SetHelloClientData(List<(ushort, string)> clientInfo) {
            lock (Lock) {
                var helloClient = new HelloClient {
                    ClientInfo = clientInfo
                };
                CurrentUpdatePacket.SetSendingPacketData(ClientPacketId.HelloClient, helloClient);
            }
        }

        /// <summary>
        /// Add player connect data to the current packet.
        /// </summary>
        /// <param name="id">The ID of the player connecting.</param>
        /// <param name="username">The username of the player connecting.</param>
        public void AddPlayerConnectData(ushort id, string username) {
            lock (Lock) {
                var playerConnect = FindOrCreatePacketData<PlayerConnect>(id, ClientPacketId.PlayerConnect);
                playerConnect.Id = id;
                playerConnect.Username = username;
            }
        }

        /// <summary>
        /// Add player disconnect data to the current packet.
        /// </summary>
        /// <param name="id">The ID of the player disconnecting.</param>
        /// <param name="username">The username of the player disconnecting.</param>
        /// <param name="newSceneHost">Whether the player this is sent to becomes the new scene host.</param>
        /// <param name="timedOut">Whether the player timed out or disconnected normally.</param>
        public void AddPlayerDisconnectData(ushort id, string username, bool newSceneHost, bool timedOut = false) {
            lock (Lock) {
                var playerDisconnect =
                    FindOrCreatePacketData<ClientPlayerDisconnect>(id, ClientPacketId.PlayerDisconnect);
                playerDisconnect.Id = id;
                playerDisconnect.Username = username;
                playerDisconnect.TimedOut = timedOut;
            }
        }

        /// <summary>
        /// Add player enter scene data to the current packet.
        /// </summary>
        /// <param name="id">The ID of the player.</param>
        /// <param name="username">The username of the player.</param>
        /// <param name="position">The position of the player.</param>
        /// <param name="scale">The scale of the player.</param>
        /// <param name="team">The team of the player.</param>
        /// <param name="skinId">The ID of the skin of the player.</param>
        /// <param name="animationClipId">The ID of the animation clip of the player.</param>
        public void AddPlayerEnterSceneData(
            ushort id,
            string username,
            Vector2 position,
            bool scale,
            Team team,
            byte skinId,
            ushort animationClipId
        ) {
            lock (Lock) {
                var playerEnterScene =
                    FindOrCreatePacketData<ClientPlayerEnterScene>(id, ClientPacketId.PlayerEnterScene);
                playerEnterScene.Id = id;
                playerEnterScene.Username = username;
                playerEnterScene.Position = position;
                playerEnterScene.Scale = scale;
                playerEnterScene.Team = team;
                playerEnterScene.SkinId = skinId;
                playerEnterScene.AnimationClipId = animationClipId;
            }
        }

        /// <summary>
        /// Add player already in scene data to the current packet.
        /// </summary>
        /// <param name="playerEnterSceneList">An enumerable of ClientPlayerEnterScene instances to add.</param>
        /// <param name="entityUpdateList">An enumerable of EntityUpdate instances to add.</param>
        /// <param name="sceneHost">Whether the player is the scene host.</param>
        public void AddPlayerAlreadyInSceneData(
            IEnumerable<ClientPlayerEnterScene> playerEnterSceneList,
            IEnumerable<EntityUpdate> entityUpdateList,
            bool sceneHost
        ) {
            lock (Lock) {
                var alreadyInScene = new ClientPlayerAlreadyInScene {
                    SceneHost = sceneHost
                };
                alreadyInScene.PlayerEnterSceneList.AddRange(playerEnterSceneList);
                alreadyInScene.EntityUpdateList.AddRange(entityUpdateList);

                CurrentUpdatePacket.SetSendingPacketData(ClientPacketId.PlayerAlreadyInScene, alreadyInScene);
            }
        }

        /// <summary>
        /// Add player leave scene data to the current packet.
        /// </summary>
        /// <param name="id">The ID of the player.</param>
        /// <param name="newSceneHost">Whether the player receiving this packet becomes the new scene host.</param>
        public void AddPlayerLeaveSceneData(ushort id, bool newSceneHost) {
            lock (Lock) {
                var playerLeaveScene = FindOrCreatePacketData<ClientPlayerLeaveScene>(id, ClientPacketId.PlayerLeaveScene);
                playerLeaveScene.Id = id;
                playerLeaveScene.NewSceneHost = newSceneHost;
            }
        }

        /// <summary>
        /// Update a player's position in the current packet.
        /// </summary>
        /// <param name="id">The ID of the player.</param>
        /// <param name="position">The position of the player.</param>
        public void UpdatePlayerPosition(ushort id, Vector2 position) {
            lock (Lock) {
                var playerUpdate = FindOrCreatePacketData<PlayerUpdate>(id, ClientPacketId.PlayerUpdate);
                playerUpdate.UpdateTypes.Add(PlayerUpdateType.Position);
                playerUpdate.Position = position;
            }
        }

        /// <summary>
        /// Update a player's scale in the current packet.
        /// </summary>
        /// <param name="id">The ID of the player.</param>
        /// <param name="scale">The scale of the player.</param>
        public void UpdatePlayerScale(ushort id, bool scale) {
            lock (Lock) {
                var playerUpdate = FindOrCreatePacketData<PlayerUpdate>(id, ClientPacketId.PlayerUpdate);
                playerUpdate.UpdateTypes.Add(PlayerUpdateType.Scale);
                playerUpdate.Scale = scale;
            }
        }

        /// <summary>
        /// Update a player's map position in the current packet.
        /// </summary>
        /// <param name="id">The ID of the player.</param>
        /// <param name="mapPosition">The map position of the player.</param>
        public void UpdatePlayerMapPosition(ushort id, Vector2 mapPosition) {
            lock (Lock) {
                var playerUpdate = FindOrCreatePacketData<PlayerUpdate>(id, ClientPacketId.PlayerUpdate);
                playerUpdate.UpdateTypes.Add(PlayerUpdateType.MapPosition);
                playerUpdate.MapPosition = mapPosition;
            }
        }

        /// <summary>
        /// Update whether the player has a map icon.
        /// </summary>
        /// <param name="id">The ID of the player.</param>
        /// <param name="hasIcon">Whether the player has a map icon.</param>
        public void UpdatePlayerMapIcon(ushort id, bool hasIcon) {
            lock (Lock) {
                var playerMapUpdate = FindOrCreatePacketData<PlayerMapUpdate>(id, ClientPacketId.PlayerMapUpdate);
                playerMapUpdate.HasIcon = hasIcon;
            }
        }

        /// <summary>
        /// Update a player's animation in the current packet.
        /// </summary>
        /// <param name="id">The ID of the player.</param>
        /// <param name="clipId">The ID of the animation clip.</param>
        /// <param name="frame">The frame of the animation.</param>
        /// <param name="effectInfo">Boolean array containing effect info.</param>
        public void UpdatePlayerAnimation(ushort id, ushort clipId, byte frame, bool[] effectInfo) {
            lock (Lock) {
                var playerUpdate = FindOrCreatePacketData<PlayerUpdate>(id, ClientPacketId.PlayerUpdate);
                playerUpdate.UpdateTypes.Add(PlayerUpdateType.Animation);

                var animationInfo = new AnimationInfo {
                    ClipId = clipId,
                    Frame = frame,
                    EffectInfo = effectInfo
                };

                playerUpdate.AnimationInfos.Add(animationInfo);
            }
        }

        /// <summary>
        /// Find or create an entity update instance in the current packet.
        /// </summary>
        /// <param name="entityId">The ID of the entity.</param>
        /// <returns>An instance of the entity update in the packet.</returns>
        private EntityUpdate FindOrCreateEntityUpdate(byte entityId) {
            EntityUpdate entityUpdate = null;
            PacketDataCollection<EntityUpdate> entityUpdateCollection;

            // First check whether there actually exists entity data at all
            if (CurrentUpdatePacket.TryGetSendingPacketData(
                    ClientPacketId.EntityUpdate,
                    out var packetData)
               ) {
                // And if there exists data already, try to find a match for the entity type and id
                entityUpdateCollection = (PacketDataCollection<EntityUpdate>) packetData;
                foreach (var existingPacketData in entityUpdateCollection.DataInstances) {
<<<<<<< HEAD
                    var existingEntityUpdate = (EntityUpdate)existingPacketData;
                    if (existingEntityUpdate.Id == entityId) {
=======
                    var existingEntityUpdate = (EntityUpdate) existingPacketData;
                    if (existingEntityUpdate.EntityType.Equals(entityType) && existingEntityUpdate.Id == entityId) {
>>>>>>> bb02b905
                        entityUpdate = existingEntityUpdate;
                        break;
                    }
                }
            } else {
                // If no data exists yet, we instantiate the data collection class and put it at the respective key
                entityUpdateCollection = new PacketDataCollection<EntityUpdate>();
                CurrentUpdatePacket.SetSendingPacketData(ClientPacketId.EntityUpdate, entityUpdateCollection);
            }

            // If no existing instance was found, create one and add it to the (newly created) collection
            if (entityUpdate == null) {
                entityUpdate = new EntityUpdate {
                    Id = entityId
                };


                entityUpdateCollection.DataInstances.Add(entityUpdate);
            }

            return entityUpdate;
        }

        /// <summary>
        /// Update an entity's position in the packet.
        /// </summary>
        /// <param name="entityId">The ID of the entity.</param>
        /// <param name="position">The position of the entity.</param>
        public void UpdateEntityPosition(byte entityId, Vector2 position) {
            lock (Lock) {
                var entityUpdate = FindOrCreateEntityUpdate(entityId);

                entityUpdate.UpdateTypes.Add(EntityUpdateType.Position);
                entityUpdate.Position = position;
            }
        }
        
        /// <summary>
        /// Update an entity's scale in the packet.
        /// </summary>
        /// <param name="entityId">The ID of the entity.</param>
        /// <param name="scale">The boolean representation of the scale of the entity.</param>
        public void UpdateEntityScale(byte entityId, bool scale) {
            lock (Lock) {
                var entityUpdate = FindOrCreateEntityUpdate(entityId);

                entityUpdate.UpdateTypes.Add(EntityUpdateType.Scale);
                entityUpdate.Scale = scale;
            }
        }
        
        /// <summary>
        /// Update an entity's animation in the packet.
        /// </summary>
        /// <param name="entityId">The ID of the entity.</param>
        /// <param name="animationId">The animation ID of the entity.</param>
        /// <param name="animationWrapMode">The wrap mode of the animation of the entity.</param>
        public void UpdateEntityAnimation(byte entityId, byte animationId, byte animationWrapMode) {
            lock (Lock) {
                var entityUpdate = FindOrCreateEntityUpdate(entityId);

                entityUpdate.UpdateTypes.Add(EntityUpdateType.Animation);
                entityUpdate.AnimationId = animationId;
                entityUpdate.AnimationWrapMode = animationWrapMode;
            }
        }
        
        /// <summary>
        /// Update whether an entity is active or not.
        /// </summary>
        /// <param name="entityId">The ID of the entity.</param>
        /// <param name="isActive">Whether the entity is active or not.</param>
        public void UpdateEntityIsActive(byte entityId, bool isActive) {
            lock (Lock) {
                var entityUpdate = FindOrCreateEntityUpdate(entityId);

                entityUpdate.UpdateTypes.Add(EntityUpdateType.Active);
                entityUpdate.IsActive = isActive;
            }
        }
        
        /// <summary>
        /// Add data to an entity's update in the current packet.
        /// </summary>
        /// <param name="entityId">The ID of the entity.</param>
        /// <param name="data">The list of entity network data to add.</param>
        public void AddEntityData(byte entityId, List<EntityNetworkData> data) {
            lock (Lock) {
                var entityUpdate = FindOrCreateEntityUpdate(entityId);

                entityUpdate.UpdateTypes.Add(EntityUpdateType.Data);
                entityUpdate.GenericData.AddRange(data);
            }
        }

        /// <summary>
        /// Add player death data to the current packet.
        /// </summary>
        /// <param name="id">The ID of the player.</param>
        public void AddPlayerDeathData(ushort id) {
            lock (Lock) {
                var playerDeath = FindOrCreatePacketData<GenericClientData>(id, ClientPacketId.PlayerDeath);
                playerDeath.Id = id;
            }
        }

        /// <summary>
        /// Add a player team update to the current packet.
        /// </summary>
        /// <param name="id">The ID of the player.</param>
        /// <param name="username">The username of the player.</param>
        /// <param name="team">The team of the player.</param>
        public void AddPlayerTeamUpdateData(ushort id, string username, Team team) {
            lock (Lock) {
                var playerTeamUpdate =
                    FindOrCreatePacketData<ClientPlayerTeamUpdate>(id, ClientPacketId.PlayerTeamUpdate);
                playerTeamUpdate.Id = id;
                playerTeamUpdate.Username = username;
                playerTeamUpdate.Team = team;
            }
        }

        /// <summary>
        /// Add a player skin update to the current packet.
        /// </summary>
        /// <param name="id">The ID of the player.</param>
        /// <param name="skinId">The ID of the skin of the player.</param>
        public void AddPlayerSkinUpdateData(ushort id, byte skinId) {
            lock (Lock) {
                var playerSkinUpdate =
                    FindOrCreatePacketData<ClientPlayerSkinUpdate>(id, ClientPacketId.PlayerSkinUpdate);
                playerSkinUpdate.Id = id;
                playerSkinUpdate.SkinId = skinId;
            }
        }

        /// <summary>
        /// Update the game settings in the current packet.
        /// </summary>
        /// <param name="gameSettings">The GameSettings instance.</param>
        public void UpdateGameSettings(Game.Settings.GameSettings gameSettings) {
            lock (Lock) {
                CurrentUpdatePacket.SetSendingPacketData(
                    ClientPacketId.GameSettingsUpdated,
                    new GameSettingsUpdate {
                        GameSettings = gameSettings
                    }
                );
            }
        }

        /// <summary>
        /// Set that the client is disconnected from the server with the given reason.
        /// </summary>
        public void SetDisconnect(DisconnectReason reason) {
            lock (Lock) {
                CurrentUpdatePacket.SetSendingPacketData(
                    ClientPacketId.ServerClientDisconnect,
                    new ServerClientDisconnect {
                        Reason = reason
                    }
                );
            }
        }

        /// <summary>
        /// Add a chat message to the current packet.
        /// </summary>
        /// <param name="message">The string message.</param>
        public void AddChatMessage(string message) {
            lock (Lock) {
                PacketDataCollection<ChatMessage> packetDataCollection;

                if (CurrentUpdatePacket.TryGetSendingPacketData(ClientPacketId.ChatMessage, out var packetData)) {
                    packetDataCollection = (PacketDataCollection<ChatMessage>) packetData;
                } else {
                    packetDataCollection = new PacketDataCollection<ChatMessage>();

                    CurrentUpdatePacket.SetSendingPacketData(ClientPacketId.ChatMessage, packetDataCollection);
                }

                packetDataCollection.DataInstances.Add(new ChatMessage {
                    Message = message
                });
            }
        }
    }
}<|MERGE_RESOLUTION|>--- conflicted
+++ resolved
@@ -288,13 +288,8 @@
                 // And if there exists data already, try to find a match for the entity type and id
                 entityUpdateCollection = (PacketDataCollection<EntityUpdate>) packetData;
                 foreach (var existingPacketData in entityUpdateCollection.DataInstances) {
-<<<<<<< HEAD
-                    var existingEntityUpdate = (EntityUpdate)existingPacketData;
+                    var existingEntityUpdate = (EntityUpdate) existingPacketData;
                     if (existingEntityUpdate.Id == entityId) {
-=======
-                    var existingEntityUpdate = (EntityUpdate) existingPacketData;
-                    if (existingEntityUpdate.EntityType.Equals(entityType) && existingEntityUpdate.Id == entityId) {
->>>>>>> bb02b905
                         entityUpdate = existingEntityUpdate;
                         break;
                     }
