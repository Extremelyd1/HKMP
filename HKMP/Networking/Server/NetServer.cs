﻿using System;
using System.Collections.Generic;

using System.Net;
using System.Net.Sockets;
using System.Reflection;
using System.IO;
using GlobalEnums;
using Modding;
using UnityEngine;
using HKMP.Networking.Packet;
<<<<<<< HEAD
using HKMP.Networking.Packet.Custom;
using HKMP.Networking.Packet.Custom.Update;
using HKMP.ServerKnights;
using System.Runtime.Serialization.Formatters.Binary;
using System.Text;
=======
>>>>>>> c13c5651

namespace HKMP.Networking.Server {
    /**
     * Server that manages connection with clients 
     */
    public class NetServer {
        private readonly object _lock = new object();
        
        private readonly PacketManager _packetManager;
<<<<<<< HEAD
        private readonly SkinManager _skinManager;

        private readonly Dictionary<ushort, NetServerClient> _clients;
=======
>>>>>>> c13c5651
        
        private readonly Dictionary<ushort, NetServerClient> _clients;

        private TcpListener _tcpListener;
        private UdpClient _udpClient;

        private HttpListener httpListener;

        private byte[] _leftoverData;

        private event Action<ushort> OnHeartBeat;
        private event Action OnShutdownEvent;

        public bool IsStarted { get; private set; }
        public NetServer(PacketManager packetManager ,SkinManager skinManager) {
            _packetManager = packetManager;
            _skinManager = skinManager;

            _clients = new Dictionary<ushort, NetServerClient>();
        }

        public void RegisterOnClientHeartBeat(Action<ushort> onHeartBeat) {
            OnHeartBeat += onHeartBeat;
        }

        public void RegisterOnShutdown(Action onShutdown) {
            OnShutdownEvent += onShutdown;
        }
        
        public void HandleHTTPConnections(IAsyncResult result)
        {
            HttpListener listener = (HttpListener) result.AsyncState;
            httpListener.BeginGetContext(new AsyncCallback(HandleHTTPConnections),httpListener);
            HttpListenerContext context = listener.EndGetContext(result);
            HttpListenerRequest request = context.Request;
            HttpListenerResponse response = context.Response;

            //todo figure out a better api here.
            byte[] buffer = System.Text.Encoding.UTF8.GetBytes(_skinManager.getServerJson());
            response.ContentType = "text/plain";
            response.ContentLength64 = buffer.Length;
            System.IO.Stream output = response.OutputStream;
            output.Write(buffer,0,buffer.Length);
            output.Close();
        }

        /**
         * Starts the server on the given port
         */
        public void Start(int port) {
            Logger.Info(this, $"Starting NetServer on port {port}");
            Logger.Info(this,$"Starting Skin Server on {port+1}");
            var url = $"http://*:{port+1}/";
            _skinManager.getServerJson(); // preload it 
            IsStarted = true;

            // Initialize TCP listener and UDP client
            _tcpListener = new TcpListener(IPAddress.Any, port);
            _udpClient = new UdpClient(port);
            httpListener = new HttpListener();
            httpListener.Prefixes.Add(url);
            httpListener.Start();

            // Start and begin receiving data on both protocols
            _tcpListener.Start();
            _tcpListener.BeginAcceptTcpClient(OnTcpConnection, null);
            _udpClient.BeginReceive(OnUdpReceive, null);
            httpListener.BeginGetContext(new AsyncCallback(HandleHTTPConnections),httpListener);
        }

        /**
         * Callback for when a TCP connection is accepted
         */
        private void OnTcpConnection(IAsyncResult result) {
            // Retrieve the TCP client from the incoming connection
            var tcpClient = _tcpListener.EndAcceptTcpClient(result);

            // Check whether  there already exists a client with the given IP and store its ID
            ushort id = 0;
            var idFound = false;
            foreach (var clientPair in _clients) {
                var netServerClient = clientPair.Value;

                if (netServerClient.HasAddress((IPEndPoint) tcpClient.Client.RemoteEndPoint)) {
                    Logger.Info(this, "A client with the same IP and port already exists, overwriting NetServerClient");

                    // Since it already exists, we now have to disconnect the old one
                    netServerClient.Disconnect();

                    id = clientPair.Key;
                    idFound = true;
                    break;
                }
            }

            // Create new NetServerClient instance
            // If we found an existing ID for the incoming IP-port combination, we use that existing ID and overwrite the old one
            NetServerClient newClient;
            if (idFound) {
                newClient = new NetServerClient(id, tcpClient, _udpClient);
            } else {
                newClient = new NetServerClient(tcpClient, _udpClient);
            }

            newClient.UpdateManager.StartUdpUpdates();
            _clients[newClient.GetId()] = newClient;

            Logger.Info(this,
                $"Accepted TCP connection from {tcpClient.Client.RemoteEndPoint}, assigned ID {newClient.GetId()}");

            // Start listening for new clients again
            _tcpListener.BeginAcceptTcpClient(OnTcpConnection, null);
        }

        /**
         * Callback for when UDP traffic is received
         */
        private void OnUdpReceive(IAsyncResult result) {
            // Initialize default IPEndPoint for reference in data receive method
            var endPoint = new IPEndPoint(IPAddress.Any, 0);

            byte[] receivedData = { };
            try {
                receivedData = _udpClient.EndReceive(result, ref endPoint);
            } catch (Exception e) {
                Logger.Warn(this, $"UDP Receive exception: {e.Message}");
            }
            
            // Immediately start receiving data again
            _udpClient.BeginReceive(OnUdpReceive, null);

            // Figure out which client ID this data is from
            ushort id = 0;
            var idFound = false;
            foreach (var client in _clients.Values) {
                if (client.HasAddress(endPoint)) {
                    id = client.GetId();
                    idFound = true;
                    break;
                }
            }

            if (!idFound) {
                Logger.Warn(this,
                    $"Received UDP data from {endPoint.Address}, but there was no matching known client");

                return;
            }
            
            List<Packet.Packet> packets;

            // Lock the leftover data array for synchronous data handling
            // This makes sure that from another asynchronous receive callback we don't
            // read/write to it in different places
            lock (_lock) {
                packets = PacketManager.HandleReceivedData(receivedData, ref _leftoverData);
            }

            // We received packets from this client, which means they are still alive
            OnHeartBeat?.Invoke(id);

            foreach (var packet in packets) {
                // Create a server update packet from the raw packet instance
                var serverUpdatePacket = new ServerUpdatePacket(packet);
                serverUpdatePacket.ReadPacket();

                _clients[id].UpdateManager.OnReceivePacket(serverUpdatePacket);
                
                // Let the packet manager handle the received data
                _packetManager.HandleServerPacket(id, serverUpdatePacket);
            }
        }

        /**
         * Stops the server
         */
        public void Stop() {
            // Clean up existing clients
            foreach (var idClientPair in _clients) {
                idClientPair.Value.Disconnect();
            }

            _clients.Clear();
            
            _tcpListener.Stop();
            _udpClient.Close();
            httpListener.Close();

            _tcpListener = null;
            _udpClient = null;
            _leftoverData = null;
            httpListener = null;

            IsStarted = false;

            // Invoke the shutdown event to notify all registered parties of the shutdown
            OnShutdownEvent?.Invoke();
        }

        public void OnClientDisconnect(ushort id) {
            if (!_clients.ContainsKey(id)) {
                Logger.Warn(this, $"Disconnect packet received from ID {id}, but client is not in client list");
                return;
            }

            _clients[id].Disconnect();
            _clients.Remove(id);

            Logger.Info(this, $"Client {id} disconnected");
        }

        public ServerUpdateManager GetUpdateManagerForClient(ushort id) {
            if (!_clients.TryGetValue(id, out var netServerClient)) {
                return null;
            }

            return netServerClient.UpdateManager;
        }

        public void SetDataForAllClients(Action<ServerUpdateManager> dataAction) {
            foreach (var netServerClient in _clients.Values) {
                dataAction(netServerClient.UpdateManager);
            }
        }
    }
}<|MERGE_RESOLUTION|>--- conflicted
+++ resolved
@@ -9,14 +9,9 @@
 using Modding;
 using UnityEngine;
 using HKMP.Networking.Packet;
-<<<<<<< HEAD
-using HKMP.Networking.Packet.Custom;
-using HKMP.Networking.Packet.Custom.Update;
 using HKMP.ServerKnights;
 using System.Runtime.Serialization.Formatters.Binary;
 using System.Text;
-=======
->>>>>>> c13c5651
 
 namespace HKMP.Networking.Server {
     /**
@@ -26,13 +21,7 @@
         private readonly object _lock = new object();
         
         private readonly PacketManager _packetManager;
-<<<<<<< HEAD
         private readonly SkinManager _skinManager;
-
-        private readonly Dictionary<ushort, NetServerClient> _clients;
-=======
->>>>>>> c13c5651
-        
         private readonly Dictionary<ushort, NetServerClient> _clients;
 
         private TcpListener _tcpListener;
@@ -60,7 +49,7 @@
         public void RegisterOnShutdown(Action onShutdown) {
             OnShutdownEvent += onShutdown;
         }
-        
+
         public void HandleHTTPConnections(IAsyncResult result)
         {
             HttpListener listener = (HttpListener) result.AsyncState;
@@ -85,7 +74,7 @@
             Logger.Info(this, $"Starting NetServer on port {port}");
             Logger.Info(this,$"Starting Skin Server on {port+1}");
             var url = $"http://*:{port+1}/";
-            _skinManager.getServerJson(); // preload it 
+            _skinManager.getServerJson(); // preload it
             IsStarted = true;
 
             // Initialize TCP listener and UDP client
@@ -199,7 +188,7 @@
                 serverUpdatePacket.ReadPacket();
 
                 _clients[id].UpdateManager.OnReceivePacket(serverUpdatePacket);
-                
+
                 // Let the packet manager handle the received data
                 _packetManager.HandleServerPacket(id, serverUpdatePacket);
             }
@@ -215,7 +204,7 @@
             }
 
             _clients.Clear();
-            
+
             _tcpListener.Stop();
             _udpClient.Close();
             httpListener.Close();
