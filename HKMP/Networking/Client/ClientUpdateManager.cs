using System.Collections.Generic;
using Hkmp.Animation;
using Hkmp.Game;
using Hkmp.Game.Client.Entity;
using Hkmp.Math;
using Hkmp.Networking.Packet;
using Hkmp.Networking.Packet.Data;

namespace Hkmp.Networking.Client {
    public class ClientUpdateManager : UdpUpdateManager<ServerUpdatePacket, ServerPacketId> {
        public ClientUpdateManager(UdpNetClient udpNetClient) : base(udpNetClient.UdpClient) {
        }

        protected override void SendPacket(Packet.Packet packet) {
            if (!UdpClient.Client.Connected) {
                return;
            }

            UdpClient.Send(packet.ToArray(), packet.Length);
        }

        public override void ResendReliableData(ServerUpdatePacket lostPacket) {
            lock (Lock) {
                CurrentUpdatePacket.SetLostReliableData(lostPacket);
            }
        }

        private PlayerUpdate FindOrCreatePlayerUpdate() {
            if (!CurrentUpdatePacket.TryGetSendingPacketData(
                ServerPacketId.PlayerUpdate,
                out var packetData)) {
                packetData = new PlayerUpdate();
                CurrentUpdatePacket.SetSendingPacketData(ServerPacketId.PlayerUpdate, packetData);
            }

            return (PlayerUpdate) packetData;
        }

        public void SetLoginRequestData(string username) {
            lock (Lock) {
                var loginRequest = new LoginRequest {
                    Username = username
                };

                CurrentUpdatePacket.SetSendingPacketData(ServerPacketId.LoginRequest, loginRequest);
            }
        }

        public void UpdatePlayerPosition(Vector2 position) {
            lock (Lock) {
                var playerUpdate = FindOrCreatePlayerUpdate();
                playerUpdate.UpdateTypes.Add(PlayerUpdateType.Position);
                playerUpdate.Position = position;
            }
        }

        public void UpdatePlayerScale(bool scale) {
            lock (Lock) {
                var playerUpdate = FindOrCreatePlayerUpdate();
                playerUpdate.UpdateTypes.Add(PlayerUpdateType.Scale);
                playerUpdate.Scale = scale;
            }
        }

        public void UpdatePlayerMapPosition(Vector2 mapPosition) {
            lock (Lock) {
                var playerUpdate = FindOrCreatePlayerUpdate();
                playerUpdate.UpdateTypes.Add(PlayerUpdateType.MapPosition);
                playerUpdate.MapPosition = mapPosition;
            }
        }

        public void UpdatePlayerAnimation(AnimationClip clip, int frame = 0, bool[] effectInfo = null) {
            lock (Lock) {
                var playerUpdate = FindOrCreatePlayerUpdate();
                playerUpdate.UpdateTypes.Add(PlayerUpdateType.Animation);

                // Create a new animation info instance
                var animationInfo = new AnimationInfo {
                    ClipId = (ushort) clip,
                    Frame = (byte) frame,
                    EffectInfo = effectInfo
                };

                // And add it to the list of animation info instances
                playerUpdate.AnimationInfos.Add(animationInfo);
            }
        }

        private EntityUpdate FindOrCreateEntityUpdate(EntityType entityType, byte entityId) {
            EntityUpdate entityUpdate = null;
<<<<<<< HEAD
            foreach (var existingEntityUpdate in CurrentUpdatePacket.EntityUpdates.DataInstances) {
                if (existingEntityUpdate.EntityType == (byte) entityType && existingEntityUpdate.Id == entityId) {
                    entityUpdate = existingEntityUpdate;
                    break;
=======
            PacketDataCollection<EntityUpdate> entityUpdateCollection;
            
            // First check whether there actually exists entity data at all
            if (CurrentUpdatePacket.TryGetSendingPacketData(
                ServerPacketId.EntityUpdate,
                out var packetData)
            ) {
                // And if there exists data already, try to find a match for the entity type and id
                entityUpdateCollection = (PacketDataCollection<EntityUpdate>) packetData;
                foreach (var existingPacketData in entityUpdateCollection.DataInstances) {
                    var existingEntityUpdate = (EntityUpdate) existingPacketData;
                    if (existingEntityUpdate.EntityType.Equals((byte) entityType) && existingEntityUpdate.Id == entityId) {
                        entityUpdate = existingEntityUpdate;
                        break;
                    }
>>>>>>> 7095a7ac
                }
            } else {
                // If no data exists yet, we instantiate the data collection class and put it at the respective key
                entityUpdateCollection = new PacketDataCollection<EntityUpdate>();
                CurrentUpdatePacket.SetSendingPacketData(ServerPacketId.EntityUpdate, entityUpdateCollection);
            }

            // If no existing instance was found, create one and add it to the (newly created) collection
            if (entityUpdate == null) {
                entityUpdate = new EntityUpdate {
                    EntityType = (byte) entityType,
                    Id = entityId
                };

                
                entityUpdateCollection.DataInstances.Add(entityUpdate);
            }

            return entityUpdate;
        }

        public void UpdateEntityPosition(EntityType entityType, byte entityId, Vector2 position) {
            lock (Lock) {
                var entityUpdate = FindOrCreateEntityUpdate(entityType, entityId);

                entityUpdate.UpdateTypes.Add(EntityUpdateType.Position);
                entityUpdate.Position = position;
            }
        }
        
        public void UpdateEntityScale(EntityType entityType, byte entityId, bool scale) {
            lock (Lock) {
                var entityUpdate = FindOrCreateEntityUpdate(entityType, entityId);
                
                entityUpdate.UpdateTypes.Add(EntityUpdateType.Scale);
                entityUpdate.Scale = scale;
            }
        }

        public void UpdateEntityAnimation(
            EntityType entityType, 
            byte entityId, 
            byte animationIndex, 
            byte[] animationInfo
        ) {
            lock (Lock) {
                var entityUpdate = FindOrCreateEntityUpdate(entityType, entityId);

                entityUpdate.UpdateTypes.Add(EntityUpdateType.Animation);
                entityUpdate.AnimationIndex = animationIndex;
                entityUpdate.AnimationInfo = animationInfo;
            }
        }

        public void SetPlayerDisconnect() {
            lock (Lock) {
                CurrentUpdatePacket.SetSendingPacketData(ServerPacketId.PlayerDisconnect, new EmptyData());
            }
        }

        public void SetTeamUpdate(Team team) {
            lock (Lock) {
                CurrentUpdatePacket.SetSendingPacketData(
                    ServerPacketId.PlayerTeamUpdate, 
                    new ServerPlayerTeamUpdate { Team = team }
                );
            }
        }

        public void SetSkinUpdate(byte skinId) {
            lock (Lock) {
                CurrentUpdatePacket.SetSendingPacketData(
                    ServerPacketId.PlayerSkinUpdate, 
                    new ServerPlayerSkinUpdate { SkinId = skinId }
                );
            }
        }

        public void SetHelloServerData(
            string username,
            string sceneName,
            Vector2 position,
            bool scale,
            ushort animationClipId
        ) {
            lock (Lock) {
                CurrentUpdatePacket.SetSendingPacketData(
                    ServerPacketId.HelloServer,
                    new HelloServer {
                        Username = username,
                        SceneName = sceneName,
                        Position = position,
                        Scale = scale,
                        AnimationClipId = animationClipId
                    }
                );
            }
        }

        public void SetEnterSceneData(
            string sceneName,
            Vector2 position,
            bool scale,
            ushort animationClipId
        ) {
            lock (Lock) {
                CurrentUpdatePacket.SetSendingPacketData(
                    ServerPacketId.PlayerEnterScene,
                    new ServerPlayerEnterScene {
                        NewSceneName = sceneName,
                        Position = position,
                        Scale = scale,
                        AnimationClipId = animationClipId
                    }
                );
            }
        }

        public void SetLeftScene() {
            lock (Lock) {
                CurrentUpdatePacket.SetSendingPacketData(ServerPacketId.PlayerLeaveScene, new ReliableEmptyData());
            }
        }

        public void SetDeath() {
            lock (Lock) {
                CurrentUpdatePacket.SetSendingPacketData(ServerPacketId.PlayerDeath, new ReliableEmptyData());
            }
        }
    }
}<|MERGE_RESOLUTION|>--- conflicted
+++ resolved
@@ -89,12 +89,6 @@
 
         private EntityUpdate FindOrCreateEntityUpdate(EntityType entityType, byte entityId) {
             EntityUpdate entityUpdate = null;
-<<<<<<< HEAD
-            foreach (var existingEntityUpdate in CurrentUpdatePacket.EntityUpdates.DataInstances) {
-                if (existingEntityUpdate.EntityType == (byte) entityType && existingEntityUpdate.Id == entityId) {
-                    entityUpdate = existingEntityUpdate;
-                    break;
-=======
             PacketDataCollection<EntityUpdate> entityUpdateCollection;
             
             // First check whether there actually exists entity data at all
@@ -110,7 +104,6 @@
                         entityUpdate = existingEntityUpdate;
                         break;
                     }
->>>>>>> 7095a7ac
                 }
             } else {
                 // If no data exists yet, we instantiate the data collection class and put it at the respective key
