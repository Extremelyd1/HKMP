using System;
using System.Collections.Generic;
using System.Net;
using System.Net.Sockets;
using Hkmp.Animation;
using Hkmp.Game;
using Hkmp.Math;
using Hkmp.Networking.Packet;
using Hkmp.Networking.Packet.Data;

namespace Hkmp.Networking.Client {
    /// <summary>
    /// Specialization of <see cref="UdpUpdateManager{TOutgoing,TPacketId}"/> for client to server packet sending.
    /// </summary>
    internal class ClientUpdateManager : UdpUpdateManager<ServerUpdatePacket, ServerPacketId> {
        /// <summary>
        /// The endpoint of the client.
        /// </summary>
        private readonly IPEndPoint _endPoint;
        
        /// <summary>
        /// Construct the update manager with a UDP net client.
        /// </summary>
        /// <param name="udpSocket">The UDP socket for the local client.</param>
        /// <param name="endPoint">The endpoint of the server.</param>
        public ClientUpdateManager(Socket udpSocket, IPEndPoint endPoint) : base(udpSocket) {
            _endPoint = endPoint;
        }

        /// <inheritdoc />
        protected override void SendPacket(Packet.Packet packet) {
            UdpSocket.SendToAsync(new ArraySegment<byte>(packet.ToArray()), SocketFlags.None, _endPoint);
        }

        /// <inheritdoc />
        public override void ResendReliableData(ServerUpdatePacket lostPacket) {
            lock (Lock) {
                CurrentUpdatePacket.SetLostReliableData(lostPacket);
            }
        }

        /// <summary>
        /// Find an existing or create a new PlayerUpdate instance in the current update packet.
        /// </summary>
        /// <returns>The existing or new PlayerUpdate instance.</returns>
        private PlayerUpdate FindOrCreatePlayerUpdate() {
            if (!CurrentUpdatePacket.TryGetSendingPacketData(
                    ServerPacketId.PlayerUpdate,
                    out var packetData)) {
                packetData = new PlayerUpdate();
                CurrentUpdatePacket.SetSendingPacketData(ServerPacketId.PlayerUpdate, packetData);
            }

            return (PlayerUpdate) packetData;
        }

        /// <summary>
        /// Set the login request data in the current packet.
        /// </summary>
        /// <param name="username">The username of the client.</param>
        /// <param name="authKey">The auth key of the client.</param>
        /// <param name="addonData">A list of addon data of the client.</param>
        public void SetLoginRequestData(string username, string authKey, List<AddonData> addonData) {
            lock (Lock) {
                var loginRequest = new LoginRequest {
                    Username = username,
                    AuthKey = authKey
                };
                loginRequest.AddonData.AddRange(addonData);

                CurrentUpdatePacket.SetSendingPacketData(ServerPacketId.LoginRequest, loginRequest);
            }
        }

        /// <summary>
        /// Update the player position in the current packet.
        /// </summary>
        /// <param name="position">Vector2 representing the new position.</param>
        public void UpdatePlayerPosition(Vector2 position) {
            lock (Lock) {
                var playerUpdate = FindOrCreatePlayerUpdate();
                playerUpdate.UpdateTypes.Add(PlayerUpdateType.Position);
                playerUpdate.Position = position;
            }
        }

        /// <summary>
        /// Update the player scale in the current packet.
        /// </summary>
        /// <param name="scale">The boolean scale.</param>
        public void UpdatePlayerScale(bool scale) {
            lock (Lock) {
                var playerUpdate = FindOrCreatePlayerUpdate();
                playerUpdate.UpdateTypes.Add(PlayerUpdateType.Scale);
                playerUpdate.Scale = scale;
            }
        }

        /// <summary>
        /// Update the player map position in the current packet.
        /// </summary>
        /// <param name="mapPosition">Vector2 representing the new map position.</param>
        public void UpdatePlayerMapPosition(Vector2 mapPosition) {
            lock (Lock) {
                var playerUpdate = FindOrCreatePlayerUpdate();
                playerUpdate.UpdateTypes.Add(PlayerUpdateType.MapPosition);
                playerUpdate.MapPosition = mapPosition;
            }
        }

        /// <summary>
        /// Update whether the player has a map icon.
        /// </summary>
        /// <param name="hasIcon">Whether the player has a map icon.</param>
        public void UpdatePlayerMapIcon(bool hasIcon) {
            lock (Lock) {
                if (!CurrentUpdatePacket.TryGetSendingPacketData(
                        ServerPacketId.PlayerMapUpdate,
                        out var packetData
                    )) {
                    packetData = new PlayerMapUpdate();
                    CurrentUpdatePacket.SetSendingPacketData(ServerPacketId.PlayerMapUpdate, packetData);
                }

                ((PlayerMapUpdate) packetData).HasIcon = hasIcon;
            }
        }

        /// <summary>
        /// Update the player animation in the current packet.
        /// </summary>
        /// <param name="clip">The animation clip.</param>
        /// <param name="frame">The frame of the animation.</param>
        /// <param name="effectInfo">Boolean array of effect info.</param>
        public void UpdatePlayerAnimation(AnimationClip clip, int frame = 0, bool[] effectInfo = null) {
            lock (Lock) {
                var playerUpdate = FindOrCreatePlayerUpdate();
                playerUpdate.UpdateTypes.Add(PlayerUpdateType.Animation);

                // Create a new animation info instance
                var animationInfo = new AnimationInfo {
                    ClipId = (ushort) clip,
                    Frame = (byte) frame,
                    EffectInfo = effectInfo
                };

                // And add it to the list of animation info instances
                playerUpdate.AnimationInfos.Add(animationInfo);
            }
        }

        /// <summary>
        /// Find an existing or create a new EntityUpdate instance in the current update packet.
        /// </summary>
        /// <param name="entityId">The ID of the entity.</param>
        /// <returns>The existing or new EntityUpdate instance.</returns>
        private EntityUpdate FindOrCreateEntityUpdate(byte entityId) {
            EntityUpdate entityUpdate = null;
            PacketDataCollection<EntityUpdate> entityUpdateCollection;

            // First check whether there actually exists entity data at all
            if (CurrentUpdatePacket.TryGetSendingPacketData(
                    ServerPacketId.EntityUpdate,
                    out var packetData)
               ) {
                // And if there exists data already, try to find a match for the entity type and id
                entityUpdateCollection = (PacketDataCollection<EntityUpdate>) packetData;
                foreach (var existingPacketData in entityUpdateCollection.DataInstances) {
                    var existingEntityUpdate = (EntityUpdate) existingPacketData;
<<<<<<< HEAD
                    if (existingEntityUpdate.Id == entityId) {
=======
                    if (existingEntityUpdate.EntityType.Equals((byte) entityType) &&
                        existingEntityUpdate.Id == entityId) {
>>>>>>> bb02b905
                        entityUpdate = existingEntityUpdate;
                        break;
                    }
                }
            } else {
                // If no data exists yet, we instantiate the data collection class and put it at the respective key
                entityUpdateCollection = new PacketDataCollection<EntityUpdate>();
                CurrentUpdatePacket.SetSendingPacketData(ServerPacketId.EntityUpdate, entityUpdateCollection);
            }

            // If no existing instance was found, create one and add it to the (newly created) collection
            if (entityUpdate == null) {
                entityUpdate = new EntityUpdate {
                    Id = entityId
                };


                entityUpdateCollection.DataInstances.Add(entityUpdate);
            }

            return entityUpdate;
        }

        /// <summary>
        /// Update an entity's position in the current packet.
        /// </summary>
        /// <param name="entityId">The ID of the entity.</param>
        /// <param name="position">The new position of the entity.</param>
        public void UpdateEntityPosition(byte entityId, Vector2 position) {
            lock (Lock) {
                var entityUpdate = FindOrCreateEntityUpdate(entityId);

                entityUpdate.UpdateTypes.Add(EntityUpdateType.Position);
                entityUpdate.Position = position;
            }
        }

        /// <summary>
        /// Update an entity's scale in the current packet.
        /// </summary>
        /// <param name="entityId">The ID of the entity.</param>
        /// <param name="scale">The new scale of the entity.</param>
        public void UpdateEntityScale(byte entityId, bool scale) {
            lock (Lock) {
                var entityUpdate = FindOrCreateEntityUpdate(entityId);

                entityUpdate.UpdateTypes.Add(EntityUpdateType.Scale);
                entityUpdate.Scale = scale;
            }
        }

        /// <summary>
        /// Update an entity's animation ID in the current packet.
        /// </summary>
        /// <param name="entityId">The ID of the entity.</param>
        /// <param name="animationId">The new animation ID of the entity.</param>
        /// <param name="animationWrapMode">The wrap mode of the animation of the entity.</param>
        public void UpdateEntityAnimation(byte entityId, byte animationId, byte animationWrapMode) {
            lock (Lock) {
                var entityUpdate = FindOrCreateEntityUpdate(entityId);

                entityUpdate.UpdateTypes.Add(EntityUpdateType.Animation);
                entityUpdate.AnimationId = animationId;
                entityUpdate.AnimationWrapMode = animationWrapMode;
            }
        }

        /// <summary>
        /// Update whether an entity is active or not.
        /// </summary>
        /// <param name="entityId">The ID of the entity.</param>
        /// <param name="isActive">Whether the entity is active or not.</param>
        public void UpdateEntityIsActive(byte entityId, bool isActive) {
            lock (Lock) {
                var entityUpdate = FindOrCreateEntityUpdate(entityId);

                entityUpdate.UpdateTypes.Add(EntityUpdateType.Active);
                entityUpdate.IsActive = isActive;
            }
        }

        /// <summary>
        /// Add data to an entity's update in the current packet.
        /// </summary>
        /// <param name="entityId">The ID of the entity.</param>
        /// <param name="data">The entity network data to add.</param>
        public void AddEntityData(byte entityId, EntityNetworkData data) {
            lock (Lock) {
                var entityUpdate = FindOrCreateEntityUpdate(entityId);

                entityUpdate.UpdateTypes.Add(EntityUpdateType.Data);
                entityUpdate.GenericData.Add(data);
            }
        }

        /// <summary>
        /// Set that the player has disconnected in the current packet.
        /// </summary>
        public void SetPlayerDisconnect() {
            lock (Lock) {
                CurrentUpdatePacket.SetSendingPacketData(ServerPacketId.PlayerDisconnect, new EmptyData());
            }
        }

        /// <summary>
        /// Set a team update in the current packet.
        /// </summary>
        /// <param name="team">The new team of the player.</param>
        public void SetTeamUpdate(Team team) {
            lock (Lock) {
                CurrentUpdatePacket.SetSendingPacketData(
                    ServerPacketId.PlayerTeamUpdate,
                    new ServerPlayerTeamUpdate { Team = team }
                );
            }
        }

        /// <summary>
        /// Set a skin update in the current packet.
        /// </summary>
        /// <param name="skinId">The ID of the skin of the player.</param>
        public void SetSkinUpdate(byte skinId) {
            lock (Lock) {
                CurrentUpdatePacket.SetSendingPacketData(
                    ServerPacketId.PlayerSkinUpdate,
                    new ServerPlayerSkinUpdate { SkinId = skinId }
                );
            }
        }

        /// <summary>
        /// Set hello server data in the current packet.
        /// </summary>
        /// <param name="username">The username of the player.</param>
        /// <param name="sceneName">The name of the current scene of the player.</param>
        /// <param name="position">The position of the player.</param>
        /// <param name="scale">The scale of the player.</param>
        /// <param name="animationClipId">The animation clip ID of the player.</param>
        public void SetHelloServerData(
            string username,
            string sceneName,
            Vector2 position,
            bool scale,
            ushort animationClipId
        ) {
            lock (Lock) {
                CurrentUpdatePacket.SetSendingPacketData(
                    ServerPacketId.HelloServer,
                    new HelloServer {
                        Username = username,
                        SceneName = sceneName,
                        Position = position,
                        Scale = scale,
                        AnimationClipId = animationClipId
                    }
                );
            }
        }

        /// <summary>
        /// Set enter scene data in the current packet.
        /// </summary>
        /// <param name="sceneName">The name of the entered scene.</param>
        /// <param name="position">The position of the player.</param>
        /// <param name="scale">The scale of the player.</param>
        /// <param name="animationClipId">The animation clip ID of the player.</param>
        public void SetEnterSceneData(
            string sceneName,
            Vector2 position,
            bool scale,
            ushort animationClipId
        ) {
            lock (Lock) {
                CurrentUpdatePacket.SetSendingPacketData(
                    ServerPacketId.PlayerEnterScene,
                    new ServerPlayerEnterScene {
                        NewSceneName = sceneName,
                        Position = position,
                        Scale = scale,
                        AnimationClipId = animationClipId
                    }
                );
            }
        }

        /// <summary>
        /// Set that the player has left the current scene in the current packet.
        /// </summary>
        public void SetLeftScene() {
            lock (Lock) {
                CurrentUpdatePacket.SetSendingPacketData(ServerPacketId.PlayerLeaveScene, new ReliableEmptyData());
            }
        }

        /// <summary>
        /// Set that the player has died in the current packet.
        /// </summary>
        public void SetDeath() {
            lock (Lock) {
                CurrentUpdatePacket.SetSendingPacketData(ServerPacketId.PlayerDeath, new ReliableEmptyData());
            }
        }

        /// <summary>
        /// Set a chat message in the current packet.
        /// </summary>
        /// <param name="message">The string message.</param>
        public void SetChatMessage(string message) {
            lock (Lock) {
                CurrentUpdatePacket.SetSendingPacketData(ServerPacketId.ChatMessage, new ChatMessage {
                    Message = message
                });
            }
        }
    }
}<|MERGE_RESOLUTION|>--- conflicted
+++ resolved
@@ -167,12 +167,7 @@
                 entityUpdateCollection = (PacketDataCollection<EntityUpdate>) packetData;
                 foreach (var existingPacketData in entityUpdateCollection.DataInstances) {
                     var existingEntityUpdate = (EntityUpdate) existingPacketData;
-<<<<<<< HEAD
                     if (existingEntityUpdate.Id == entityId) {
-=======
-                    if (existingEntityUpdate.EntityType.Equals((byte) entityType) &&
-                        existingEntityUpdate.Id == entityId) {
->>>>>>> bb02b905
                         entityUpdate = existingEntityUpdate;
                         break;
                     }
