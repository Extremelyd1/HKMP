namespace Hkmp;

/// <summary>
/// Static class that stores the version.
/// </summary>
internal static class Version {
    /// <summary>
    /// The version as a string.
    /// </summary>
<<<<<<< HEAD
    public const string String = "3.1.1-es.1";
=======
    public const string String = "2.4.3";
>>>>>>> 4eb25f3d
}<|MERGE_RESOLUTION|>--- conflicted
+++ resolved
@@ -7,9 +7,5 @@
     /// <summary>
     /// The version as a string.
     /// </summary>
-<<<<<<< HEAD
-    public const string String = "3.1.1-es.1";
-=======
-    public const string String = "2.4.3";
->>>>>>> 4eb25f3d
+    public const string String = "3.0.0";
 }