--- conflicted
+++ resolved
@@ -7,14 +7,5 @@
     /// <summary>
     /// The version as a string.
     /// </summary>
-<<<<<<< HEAD
-    internal static class Version {
-        /// <summary>
-        /// The version as a string.
-        /// </summary>
-        public const string String = "2.2.2-es";
-    }
-=======
-    public const string String = "2.3.0";
->>>>>>> 0f81a527
+    public const string String = "2.3.0-es";
 }