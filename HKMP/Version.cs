<<<<<<< HEAD
namespace Hkmp {
    /// <summary>
    /// Static class that stores the version.
    /// </summary>
    internal static class Version {
        /// <summary>
        /// The version as a string.
        /// </summary>
        public const string String = "2.1.0-es";
    }
=======
namespace Hkmp {
    /// <summary>
    /// Static class that stores the version.
    /// </summary>
    internal static class Version {
        /// <summary>
        /// The version as a string.
        /// </summary>
        public const string String = "2.2.2";
    }
>>>>>>> bb02b905
}<|MERGE_RESOLUTION|>--- conflicted
+++ resolved
@@ -1,4 +1,3 @@
-<<<<<<< HEAD
 namespace Hkmp {
     /// <summary>
     /// Static class that stores the version.
@@ -7,18 +6,6 @@
         /// <summary>
         /// The version as a string.
         /// </summary>
-        public const string String = "2.1.0-es";
+        public const string String = "2.2.2-es";
     }
-=======
-namespace Hkmp {
-    /// <summary>
-    /// Static class that stores the version.
-    /// </summary>
-    internal static class Version {
-        /// <summary>
-        /// The version as a string.
-        /// </summary>
-        public const string String = "2.2.2";
-    }
->>>>>>> bb02b905
 }