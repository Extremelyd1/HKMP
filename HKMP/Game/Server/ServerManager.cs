--- conflicted
+++ resolved
@@ -249,11 +249,6 @@
                     continue;
                 }
 
-<<<<<<< HEAD
-                clientInfo.Add((idPlayerDataPair.Key, idPlayerDataPair.Value.Username));
-
-                _netServer.GetUpdateManagerForClient(idPlayerDataPair.Key)?.AddPlayerConnectData(
-=======
                 var otherPd = idPlayerDataPair.Value;
 
                 clientInfo.Add((otherId, otherPd.Username));
@@ -268,7 +263,6 @@
                 
                 // Send to the other players that this client has just connected
                 _netServer.GetUpdateManagerForClient(otherId)?.AddPlayerConnectData(
->>>>>>> bb02b905
                     id,
                     helloServer.Username
                 );
@@ -368,7 +362,7 @@
 
             var entityUpdateList = new List<EntityUpdate>();
 
-            foreach (var keyDataPair in _entityData.GetCopy()) {
+            foreach (var keyDataPair in _entityData) {
                 var entityKey = keyDataPair.Key;
                 
                 // Check which entities are actually in the scene that the player is entering
@@ -422,39 +416,8 @@
                 return;
             }
 
-<<<<<<< HEAD
             HandlePlayerLeaveScene(id, false);
             
-=======
-            var sceneName = playerData.CurrentScene;
-
-            if (sceneName.Length == 0) {
-                Logger.Info($"Received LeaveScene data from ID {id}, but there was no last scene registered");
-                return;
-            }
-
-            Logger.Info($"Received LeaveScene data from ID {id}, last scene: {sceneName}");
-
-            playerData.CurrentScene = "";
-
-            foreach (var idPlayerDataPair in _playerData) {
-                // Skip source player
-                if (idPlayerDataPair.Key == id) {
-                    continue;
-                }
-
-                var otherPlayerData = idPlayerDataPair.Value;
-
-                // Send the packet to all clients on the scene that the player left
-                // to indicate that this client has left their scene
-                if (otherPlayerData.CurrentScene.Equals(sceneName)) {
-                    Logger.Info($"Sending leave scene packet to {idPlayerDataPair.Key}");
-
-                    _netServer.GetUpdateManagerForClient(idPlayerDataPair.Key)?.AddPlayerLeaveSceneData(id);
-                }
-            }
-
->>>>>>> bb02b905
             try {
                 PlayerLeaveSceneEvent?.Invoke(playerData);
             } catch (Exception e) {
@@ -752,12 +715,7 @@
             // Keep track of whether the scene that the player has left is now empty
             var isSceneNowEmpty = true;
 
-<<<<<<< HEAD
-            foreach (var idPlayerDataPair in _playerData.GetCopy()) {
-                // Skip source player
-=======
             foreach (var idPlayerDataPair in _playerData) {
->>>>>>> bb02b905
                 if (idPlayerDataPair.Key == id) {
                     continue;
                 }
@@ -768,7 +726,6 @@
                 if (otherPlayerData.CurrentScene == sceneName) {
                     Logger.Info($"Sending leave scene packet to {idPlayerDataPair.Key}");
 
-<<<<<<< HEAD
                     // We have now found at least one player that is still in this scene
                     isSceneNowEmpty = false;
 
@@ -811,16 +768,16 @@
             
             // If the scene is now empty, we can remove all data from stored entities in that scene
             if (isSceneNowEmpty) {
-                foreach (var keyDataPair in _entityData.GetCopy()) {
+                foreach (var keyDataPair in _entityData) {
                     if (keyDataPair.Key.Scene == sceneName) {
-                        _entityData.Remove(keyDataPair.Key);
+                        _entityData.TryRemove(keyDataPair.Key, out _);
                     }
                 }
             }
 
             if (disconnected) {
                 // Now remove the client from the player data mapping
-                _playerData.Remove(id);
+                _playerData.TryRemove(id, out _);
             }
         }
 
@@ -840,10 +797,6 @@
             }
 
             HandlePlayerLeaveScene(id, true, timeout);
-=======
-            // Now remove the client from the player data mapping
-            _playerData.TryRemove(id, out _);
->>>>>>> bb02b905
 
             try {
                 PlayerDisconnectEvent?.Invoke(playerData);
@@ -1136,11 +1089,7 @@
 
             var message = $"[{playerData.Username}]: {chatMessage.Message}";
 
-<<<<<<< HEAD
-            foreach (var idPlayerDataPair in _playerData.GetCopy()) {
-=======
             foreach (var idPlayerDataPair in _playerData) {
->>>>>>> bb02b905
                 _netServer.GetUpdateManagerForClient(idPlayerDataPair.Key)?.AddChatMessage(message);
             }
         }
@@ -1205,11 +1154,7 @@
         public void BroadcastMessage(string message) {
             CheckValidMessage(message);
 
-<<<<<<< HEAD
-            foreach (var player in _playerData.GetCopy().Values) {
-=======
             foreach (var player in _playerData.Values) {
->>>>>>> bb02b905
                 var updateManager = _netServer.GetUpdateManagerForClient(player.Id);
                 updateManager?.AddChatMessage(message);
             }
