﻿using System;
using HKMP.Concurrency;
using HKMP.Networking;
using HKMP.Networking.Packet;
using HKMP.Networking.Packet.Data;
using HKMP.Networking.Server;
using HKMP.Util;
using Modding;
using HKMP.ServerKnights;

namespace HKMP.Game.Server {
    /**
     * Class that manages the server state (similar to ClientManager).
     * For example the current scene of each player, to prevent sending redundant traffic.
     */
    public class ServerManager {
        private const int ConnectionTimeout = 50000;

        private readonly NetServer _netServer;

        private readonly Settings.GameSettings _gameSettings;

        private readonly ConcurrentDictionary<ushort, ServerPlayerData> _playerData;

<<<<<<< HEAD
        public ServerManager(NetworkManager networkManager, Game.Settings.GameSettings gameSettings, PacketManager packetManager,SkinManager skinManager) {
=======
        public ServerManager(NetworkManager networkManager, Settings.GameSettings gameSettings, PacketManager packetManager) {
>>>>>>> c13c5651
            _netServer = networkManager.GetNetServer();
            _gameSettings = gameSettings;

            _playerData = new ConcurrentDictionary<ushort, ServerPlayerData>();

            // Register packet handlers
<<<<<<< HEAD
            packetManager.RegisterServerPacketHandler<HelloServerPacket>(PacketId.HelloServer, OnHelloServer);
            packetManager.RegisterServerPacketHandler<ServerPlayerEnterScenePacket>(PacketId.PlayerEnterScene, OnClientEnterScene);
            packetManager.RegisterServerPacketHandler<ServerPlayerLeaveScenePacket>(PacketId.PlayerLeaveScene, OnClientLeaveScene);
            packetManager.RegisterServerPacketHandler<ServerUpdatePacket>(PacketId.PlayerUpdate, OnPlayerUpdate);
            packetManager.RegisterServerPacketHandler<ServerPlayerDisconnectPacket>(PacketId.PlayerDisconnect, OnPlayerDisconnect);
            packetManager.RegisterServerPacketHandler<ServerPlayerDeathPacket>(PacketId.PlayerDeath, OnPlayerDeath);
            packetManager.RegisterServerPacketHandler<ServerPlayerTeamUpdatePacket>(PacketId.PlayerTeamUpdate, OnPlayerTeamUpdate);
            packetManager.RegisterServerPacketHandler<ServerPlayerSkinUpdatePacket>(PacketId.PlayerSkinUpdate, OnPlayerSkinUpdate);
            packetManager.RegisterServerPacketHandler<ServerDreamshieldSpawnPacket>(PacketId.DreamshieldSpawn, OnDreamshieldSpawn);
            packetManager.RegisterServerPacketHandler<ServerDreamshieldDespawnPacket>(PacketId.DreamshieldDespawn, OnDreamshieldDespawn);
            packetManager.RegisterServerPacketHandler<ServerDreamshieldUpdatePacket>(PacketId.DreamshieldUpdate, OnDreamshieldUpdate);
=======
            packetManager.RegisterServerPacketHandler<HelloServer>(ServerPacketId.HelloServer, OnHelloServer);
            packetManager.RegisterServerPacketHandler<ServerPlayerEnterScene>(ServerPacketId.PlayerEnterScene, OnClientEnterScene);
            packetManager.RegisterServerPacketHandler(ServerPacketId.PlayerLeaveScene, OnClientLeaveScene);
            packetManager.RegisterServerPacketHandler<PlayerUpdate>(ServerPacketId.PlayerUpdate, OnPlayerUpdate);
            packetManager.RegisterServerPacketHandler<EntityUpdate>(ServerPacketId.EntityUpdate, OnEntityUpdate);
            packetManager.RegisterServerPacketHandler(ServerPacketId.PlayerDisconnect, OnPlayerDisconnect);
            packetManager.RegisterServerPacketHandler(ServerPacketId.PlayerDeath, OnPlayerDeath);
            packetManager.RegisterServerPacketHandler<ServerPlayerTeamUpdate>(ServerPacketId.PlayerTeamUpdate, OnPlayerTeamUpdate);
            
            // Register a heartbeat handler
            _netServer.RegisterOnClientHeartBeat(OnClientHeartBeat);
>>>>>>> c13c5651
            
            // Register server shutdown handler
            _netServer.RegisterOnShutdown(OnServerShutdown);
            
            // Register application quit handler
            ModHooks.Instance.ApplicationQuitHook += OnApplicationQuit;
        }

        /**
         * Starts a server with the given port
         */
        public void Start(int port) {
            // Stop existing server
            if (_netServer.IsStarted) {
                Logger.Warn(this, "Server was running, shutting it down before starting");
                _netServer.Stop();
            }

            // Start server again with given port
            _netServer.Start(port);

            MonoBehaviourUtil.Instance.OnUpdateEvent += CheckHeartBeat;
        }

        /**
         * Stops the currently running server
         */
        public void Stop() {
            if (_netServer.IsStarted) {
                // Before shutting down, send TCP packets to all clients indicating
                // that the server is shutting down
                _netServer.SetDataForAllClients(updateManager => {
                    updateManager.SetShutdown();
                });
                
                _netServer.Stop();
            } else {
                Logger.Warn(this, "Could not stop server, it was not started");
            }
        }

        /**
         * Called when the game settings are updated, and need to be broadcast
         */
        public void OnUpdateGameSettings() {
            if (!_netServer.IsStarted) {
                return;
            }
            
            _netServer.SetDataForAllClients(updateManager => {
                updateManager.UpdateGameSettings(_gameSettings);
            });
        }

        private void OnHelloServer(ushort id, HelloServer helloServer) {
            Logger.Info(this, $"Received HelloServer data from ID {id}");
            
            // Start by sending the new client the current Server Settings
            _netServer.GetUpdateManagerForClient(id).UpdateGameSettings(_gameSettings);
            
            // Create new player data object
            var playerData = new ServerPlayerData(
                helloServer.Username,
                helloServer.SceneName,
                helloServer.Position,
                helloServer.Scale,
                helloServer.AnimationClipId
            );
            // Store data in mapping
            _playerData[id] = playerData;

<<<<<<< HEAD
            // Create PlayerConnect packet
            var playerConnectPacket = new ClientPlayerConnectPacket {
                Id = id,
                Username = username
            };
            playerConnectPacket.CreatePacket();
            
            // Create PlayerEnterScene packet
            var enterScenePacket = new ClientPlayerEnterScenePacket {
                ScenePlayerData = new ScenePlayerData {
                    Id = id,
                    Username = playerData.Username,
                    Position = position,
                    Scale = scale,
                    Team = playerData.Team,
                    Skin = playerData.Skin,
                    AnimationClipId = currentClip,
                }
            };
            enterScenePacket.CreatePacket();
            
            // Create the AlreadyInScene packet
            var alreadyInScenePacket = new ClientAlreadyInScenePacket();

            // Loop over all other clients and skip over the client that just connected
            foreach (var idPlayerDataPair in _playerData.GetCopy()) {
                if (idPlayerDataPair.Key == id) {
                    continue;
                }

                var otherPlayerData = idPlayerDataPair.Value;
                
                // Send the PlayerConnect packet to all other clients
                _netServer.SendTcp(idPlayerDataPair.Key, playerConnectPacket);
                
                // Send the EnterScene packet only to clients in the same scene
                if (otherPlayerData.CurrentScene.Equals(sceneName)) {
                    Logger.Info(this, $"Sending a EnterScene packet to ID: {idPlayerDataPair.Key}");
                    _netServer.SendTcp(idPlayerDataPair.Key, enterScenePacket);
                    
                    // Also send the source client that this player is in their scene,
                    // by adding a new player data instance to the AlreadyInScene packet
                    alreadyInScenePacket.ScenePlayerData.Add(new ScenePlayerData {
                        Id = idPlayerDataPair.Key,
                        Username = otherPlayerData.Username,
                        Position = otherPlayerData.LastPosition,
                        Scale = otherPlayerData.LastScale,
                        Team = otherPlayerData.Team,
                        Skin = otherPlayerData.Skin,
                        AnimationClipId = otherPlayerData.LastAnimationClip,
                    });
                }
            }
            
            // Now we send the AlreadyInScene packet after it is completely populated,
            // or not in case of no players in the scene already
            _netServer.SendTcp(id, alreadyInScenePacket.CreatePacket());
=======
            OnClientEnterScene(id, playerData);
>>>>>>> c13c5651
        }

        private void OnClientEnterScene(ushort id, ServerPlayerEnterScene playerEnterScene) {
            if (!_playerData.TryGetValue(id, out var playerData)) {
                Logger.Warn(this, $"Received EnterScene data from {id}, but player is not in mapping");
                return;
            }
            
            var newSceneName = playerEnterScene.NewSceneName;
            
            Logger.Info(this, $"Received EnterScene data from ID {id}, new scene: {newSceneName}");
            
            // Store it in their PlayerData object
            playerData.CurrentScene = newSceneName;
<<<<<<< HEAD
            playerData.LastPosition = position;
            playerData.LastScale = scale;
            playerData.LastAnimationClip = animationClipId;
            
            // Create a PlayerEnterScene packet containing the ID
            // of the player entering the scene and the respective values
            var enterScenePacket = new ClientPlayerEnterScenePacket {
                ScenePlayerData = new ScenePlayerData {
                    Id = id,
                    Username = playerData.Username,
                    Position = position,
                    Scale = scale,
                    Team = playerData.Team,
                    Skin = playerData.Skin,
                    AnimationClipId = animationClipId,
                }
            };
            enterScenePacket.CreatePacket();
            
            // Create the AlreadyInScene packet
            var alreadyInScenePacket = new ClientAlreadyInScenePacket();
=======
            playerData.LastPosition = playerEnterScene.Position;
            playerData.LastScale = playerEnterScene.Scale;
            playerData.LastAnimationClip = playerEnterScene.AnimationClipId;

            OnClientEnterScene(id, playerData);
        }

        private void OnClientEnterScene(ushort id, ServerPlayerData playerData) {
            var alreadyPlayersInScene = false;
>>>>>>> c13c5651

            foreach (var idPlayerDataPair in _playerData.GetCopy()) {
                // Skip source player
                if (idPlayerDataPair.Key == id) {
                    continue;
                }

                var otherPlayerData = idPlayerDataPair.Value;

                // Send the packet to all clients on the new scene
                // to indicate that this client has entered their scene
                if (otherPlayerData.CurrentScene.Equals(playerData.CurrentScene)) {
                    Logger.Info(this, $"Sending EnterScene data to {idPlayerDataPair.Key}");

                    _netServer.GetUpdateManagerForClient(idPlayerDataPair.Key).AddPlayerEnterSceneData(
                        id,
                        playerData.Username,
                        playerData.LastPosition,
                        playerData.LastScale,
                        playerData.Team,
                        playerData.LastAnimationClip
                    );
                    
                    Logger.Info(this, $"Sending that {idPlayerDataPair.Key} is already in scene to {id}");

                    alreadyPlayersInScene = true;
                    
                    // Also send a packet to the client that switched scenes,
                    // notifying that these players are already in this new scene.
<<<<<<< HEAD
                    // We do this by adding a new player data instance to the AlreadyInScene packet
                    alreadyInScenePacket.ScenePlayerData.Add(new ScenePlayerData {
                        Id = idPlayerDataPair.Key,
                        Username = otherPlayerData.Username,
                        Position = otherPlayerData.LastPosition,
                        Scale = otherPlayerData.LastScale,
                        Team = otherPlayerData.Team,
                        Skin = otherPlayerData.Skin,
                        AnimationClipId = otherPlayerData.LastAnimationClip,
                    });
=======
                    _netServer.GetUpdateManagerForClient(id).AddPlayerAlreadyInSceneData(
                        idPlayerDataPair.Key,
                        otherPlayerData.Username,
                        otherPlayerData.LastPosition,
                        otherPlayerData.LastScale,
                        otherPlayerData.Team,
                        otherPlayerData.LastAnimationClip
                    );
>>>>>>> c13c5651
                }
            }
            
            if (!alreadyPlayersInScene) {
                _netServer.GetUpdateManagerForClient(id).SetAlreadyInSceneHost();
            }
        }

        private void OnClientLeaveScene(ushort id) {
            if (!_playerData.TryGetValue(id, out var playerData)) {
                Logger.Warn(this, $"Received LeaveScene data from {id}, but player is not in mapping");
                return;
            }

            var sceneName = playerData.CurrentScene;

            if (sceneName.Length == 0) {
                Logger.Info(this, $"Received LeaveScene data from ID {id}, but there was no last scene registered");
                return;
            }
            
            Logger.Info(this, $"Received LeaveScene data from ID {id}, last scene: {sceneName}");
            
            playerData.CurrentScene = "";

            foreach (var idPlayerDataPair in _playerData.GetCopy()) {
                // Skip source player
                if (idPlayerDataPair.Key == id) {
                    continue;
                }

                var otherPlayerData = idPlayerDataPair.Value;

                // Send the packet to all clients on the scene that the player left
                // to indicate that this client has left their scene
                if (otherPlayerData.CurrentScene.Equals(sceneName)) {
                    Logger.Info(this, $"Sending leave scene packet to {idPlayerDataPair.Key}");

                    _netServer.GetUpdateManagerForClient(idPlayerDataPair.Key).AddPlayerLeaveSceneData(id);
                }
            }
        }

        private void OnPlayerUpdate(ushort id, PlayerUpdate playerUpdate) {
            if (!_playerData.TryGetValue(id, out var playerData)) {
                Logger.Warn(this, $"Received PlayerUpdate data, but player with ID {id} is not in mapping");
                return;
            }

            if (playerUpdate.UpdateTypes.Contains(PlayerUpdateType.Position)) {
                playerData.LastPosition = playerUpdate.Position;
                
                SendDataInSameScene(id, otherId => {
                    _netServer.GetUpdateManagerForClient(otherId).UpdatePlayerPosition(id, playerUpdate.Position);
                });
            }

            if (playerUpdate.UpdateTypes.Contains(PlayerUpdateType.Scale)) {
                playerData.LastScale = playerUpdate.Scale;
                
                SendDataInSameScene(id, otherId => {
                    _netServer.GetUpdateManagerForClient(otherId).UpdatePlayerScale(id, playerUpdate.Scale);
                });
            }

            if (playerUpdate.UpdateTypes.Contains(PlayerUpdateType.MapPosition)) {
                playerData.LastMapPosition = playerUpdate.MapPosition;
                
                // If the map icons need to be broadcast, we add the data to the next packet
                if (_gameSettings.AlwaysShowMapIcons || _gameSettings.OnlyBroadcastMapIconWithWaywardCompass) {
                    SendDataInSameScene(id,
                        otherId => {
                            _netServer.GetUpdateManagerForClient(otherId)
                                .UpdatePlayerMapPosition(id, playerUpdate.MapPosition);
                    });
                }
            }

            if (playerUpdate.UpdateTypes.Contains(PlayerUpdateType.Animation)) {
                var animationInfos = playerUpdate.AnimationInfos;

                // Check whether there is any animation info to be stored
                if (animationInfos.Count != 0) {
                    // Set the last animation clip to be the last clip in the animation info list
                    // Since that is the last clip that the player updated
                    playerData.LastAnimationClip = animationInfos[animationInfos.Count - 1].ClipId;
                    
                    // Set the animation data for each player in the same scene
                    SendDataInSameScene(id, otherId => {
                        foreach (var animationInfo in animationInfos) {
                            _netServer.GetUpdateManagerForClient(otherId).UpdatePlayerAnimation(
                                id,
                                animationInfo.ClipId,
                                animationInfo.Frame,
                                animationInfo.EffectInfo
                            );
                        }
                    });
                }
            }
        }

        private void OnEntityUpdate(ushort id, EntityUpdate entityUpdate) {
            if (!_playerData.TryGetValue(id, out _)) {
                Logger.Warn(this, $"Received EntityUpdate data, but player with ID {id} is not in mapping");
                return;
            }

            if (entityUpdate.UpdateTypes.Contains(EntityUpdateType.Position)) {
                SendDataInSameScene(id, otherId => {
                    _netServer.GetUpdateManagerForClient(otherId).UpdateEntityPosition(
                        entityUpdate.EntityType,
                        entityUpdate.Id,
                        entityUpdate.Position
                    );
                });                    
            }
            
            if (entityUpdate.UpdateTypes.Contains(EntityUpdateType.State)) {
                SendDataInSameScene(id, otherId => {
                    _netServer.GetUpdateManagerForClient(otherId).UpdateEntityState(
                        entityUpdate.EntityType,
                        entityUpdate.Id,
                        entityUpdate.State
                    );
                });                    
            }
            
            if (entityUpdate.UpdateTypes.Contains(EntityUpdateType.Variables)) {
                SendDataInSameScene(id, otherId => {
                    _netServer.GetUpdateManagerForClient(otherId).UpdateEntityVariables(
                        entityUpdate.EntityType,
                        entityUpdate.Id,
                        entityUpdate.Variables
                    );
                });                    
            }
        }

        private void OnPlayerDisconnect(ushort id) {
            // Always propagate this packet to the NetServer
            _netServer.OnClientDisconnect(id);

            if (!_playerData.TryGetValue(id, out var playerData)) {
                Logger.Warn(this, $"Received PlayerDisconnect data, but player with ID {id} is not in mapping");
                return;
            }

            var username = playerData.Username;

            foreach (var idScenePair in _playerData.GetCopy()) {
                if (idScenePair.Key == id) {
                    continue;
                }

                _netServer.GetUpdateManagerForClient(idScenePair.Key).AddPlayerDisconnectData(
                    id,
                    username
                );
            }

            // Now remove the client from the player data mapping
            _playerData.Remove(id);
        }

        private void OnPlayerDeath(ushort id) {
            if (!_playerData.TryGetValue(id, out _)) {
                Logger.Warn(this, $"Received PlayerDeath data, but player with ID {id} is not in mapping");
                return;
            }

            Logger.Info(this, $"Received PlayerDeath data from ID {id}");
            
            SendDataInSameScene(id, otherId => {
                _netServer.GetUpdateManagerForClient(otherId).AddPlayerDeathData(id);
            });
        }
        
        private void OnPlayerTeamUpdate(ushort id, ServerPlayerTeamUpdate teamUpdate) {
            if (!_playerData.TryGetValue(id, out var playerData)) {
                Logger.Warn(this, $"Received PlayerTeamUpdate data, but player with ID {id} is not in mapping");
                return;
            }

            Logger.Info(this, $"Received PlayerTeamUpdate data from ID: {id}, new team: {teamUpdate.Team}");

            // Update the team in the player data
            playerData.Team = teamUpdate.Team;

            // Broadcast the packet to all players except the player we received the update from
            foreach (var playerId in _playerData.GetCopy().Keys) {
                if (id == playerId) {
                    continue;
                }
                
                _netServer.GetUpdateManagerForClient(playerId).AddPlayerTeamUpdateData(
                    id,
                    playerData.Username,
                    teamUpdate.Team
                );
            }
        }
<<<<<<< HEAD

        private void OnPlayerSkinUpdate(ushort id, ServerPlayerSkinUpdatePacket packet) {
            if (!_playerData.TryGetValue(id, out _)) {
                Logger.Warn(this, $"Received PlayerSkinUpdate packet, but player with ID {id} is not in mapping");
                return;
            }

            Logger.Info(this, $"Received PlayerSkinUpdate packet from ID: {id}, new skin: {packet.Skin}");

            // Get the player data associated with this ID
            var playerData = _playerData[id];
            
            // Update the skin in the player data
            playerData.Skin = packet.Skin;

            // Create the skin update packet
            var skinUpdatePacket = new ClientPlayerSkinUpdatePacket {
                Id = id,
                Username = playerData.Username,
                Skin = packet.Skin
            };

            // Broadcast the packet to all players except the player we received the update from
            foreach (var playerId in _playerData.GetCopy().Keys) {
                if (id == playerId) {
                    continue;
                }
                
                _netServer.SendTcp(playerId, skinUpdatePacket.CreatePacket());
            }
        }
        
        private void OnDreamshieldSpawn(ushort id, ServerDreamshieldSpawnPacket packet) {
            // if (!_playerData.ContainsKey(id)) {
            //     Logger.Warn(this, $"Received DreamshieldSpawn packet, but player with ID {id} is not in mapping");
            //     return;
            // }
            //
            // Logger.Info(this, $"Received DreamshieldSpawn packet from ID {id}");
            //
            // // Get the scene that the client was last in
            // var currentScene = _playerData[id].CurrentScene;
            //
            // // Create a new DreamshieldSpawn packet containing the ID of the player
            // var dreamshieldSpawnPacket = new ClientDreamshieldSpawnPacket {
            //     Id = id
            // };
            // dreamshieldSpawnPacket.CreatePacket();
            //
            // // Send the packet to all clients in the same scene
            // SendPacketToClientsInSameScene(dreamshieldSpawnPacket, false, currentScene, id);
        }
        
        private void OnDreamshieldDespawn(ushort id, ServerDreamshieldDespawnPacket packet) {
            // if (!_playerData.ContainsKey(id)) {
            //     Logger.Warn(this, $"Received DreamshieldDespawn packet, but player with ID {id} is not in mapping");
            //     return;
            // }
            //
            // Logger.Info(this, $"Received DreamshieldDespawn packet from ID {id}");
            //
            // // Get the scene that the client was last in
            // var currentScene = _playerData[id].CurrentScene;
            //
            // // Create a new DreamshieldDespawn packet containing the ID of the player
            // var dreamshieldDespawnPacket = new ClientDreamshieldDespawnPacket {
            //     Id = id
            // };
            // dreamshieldDespawnPacket.CreatePacket();
            //
            // // Send the packet to all clients in the same scene
            // SendPacketToClientsInSameScene(dreamshieldDespawnPacket, false, currentScene, id);
        }

        private void OnDreamshieldUpdate(ushort id, ServerDreamshieldUpdatePacket packet) {
            // if (!_playerData.ContainsKey(id)) {
            //     Logger.Warn(this, $"Received DreamshieldUpdate packet, but player with ID {id} is not in mapping");
            //     return;
            // }
            //
            // // Get the scene that the client was last in
            // var currentScene = _playerData[id].CurrentScene;
            //
            // // Create a new DreamshieldDespawn packet containing the ID of the player
            // var dreamshieldUpdatePacket = new ClientDreamshieldUpdatePacket {
            //     Id = id,
            //     BlockEffect = packet.BlockEffect,
            //     BreakEffect = packet.BreakEffect,
            //     ReformEffect = packet.ReformEffect
            // };
            // dreamshieldUpdatePacket.CreatePacket();
            //
            // // Send the packet to all clients in the same scene
            // SendPacketToClientsInSameScene(dreamshieldUpdatePacket, false, currentScene, id);
        }
=======
>>>>>>> c13c5651

        private void OnServerShutdown() {
            // Clear all existing player data
            _playerData.Clear();
            
            // De-register the heart beat update
            MonoBehaviourUtil.Instance.OnUpdateEvent -= CheckHeartBeat;
        }

        private void OnApplicationQuit() {
            Stop();
        }

        private void OnClientHeartBeat(ushort id) {
            if (!_playerData.TryGetValue(id, out var playerData)) {
                Logger.Warn(this, $"Recieved heart beat from unknown player with ID: {id}");
                return;
            }
            
            // Since we received a heart beat from the player, we can reset their heart beat stopwatch
            playerData.HeartBeatStopwatch.Reset();
            playerData.HeartBeatStopwatch.Start();
        }
        
        private void CheckHeartBeat() {
            // The server is not started, so there is no need to check heart beats
            if (!_netServer.IsStarted) {
                return;
            }

            // For each connected client, check whether a heart beat has been received recently
            foreach (var idPlayerDataPair in _playerData.GetCopy()) {
                if (idPlayerDataPair.Value.HeartBeatStopwatch.ElapsedMilliseconds > ConnectionTimeout) {
                    // The stopwatch has surpassed the connection timeout value, so we disconnect the client
                    var id = idPlayerDataPair.Key;
                    Logger.Info(this,
                        $"Didn't receive heart beat from player {id} in {ConnectionTimeout} milliseconds, dropping client");
                    OnPlayerDisconnect(id);
                }
            }
        }
        
        private void SendDataInSameScene(ushort sourceId, Action<ushort> dataAction) {
            var playerData = _playerData.GetCopy();
            
            foreach (var idPlayerDataPair in playerData) {
                // Skip sending to same ID
                if (idPlayerDataPair.Key == sourceId) {
                    continue;
                }
                    
                var otherPd = idPlayerDataPair.Value;
                    
                // Skip sending to players not in the same scene
                if (!otherPd.CurrentScene.Equals(playerData[sourceId].CurrentScene)) {
                    continue;
                }

                dataAction(idPlayerDataPair.Key);
            }
        }
    }
}<|MERGE_RESOLUTION|>--- conflicted
+++ resolved
@@ -22,30 +22,13 @@
 
         private readonly ConcurrentDictionary<ushort, ServerPlayerData> _playerData;
 
-<<<<<<< HEAD
-        public ServerManager(NetworkManager networkManager, Game.Settings.GameSettings gameSettings, PacketManager packetManager,SkinManager skinManager) {
-=======
-        public ServerManager(NetworkManager networkManager, Settings.GameSettings gameSettings, PacketManager packetManager) {
->>>>>>> c13c5651
+        public ServerManager(NetworkManager networkManager, Settings.GameSettings gameSettings, PacketManager packetManager,SkinManager skinManager) {
             _netServer = networkManager.GetNetServer();
             _gameSettings = gameSettings;
 
             _playerData = new ConcurrentDictionary<ushort, ServerPlayerData>();
 
             // Register packet handlers
-<<<<<<< HEAD
-            packetManager.RegisterServerPacketHandler<HelloServerPacket>(PacketId.HelloServer, OnHelloServer);
-            packetManager.RegisterServerPacketHandler<ServerPlayerEnterScenePacket>(PacketId.PlayerEnterScene, OnClientEnterScene);
-            packetManager.RegisterServerPacketHandler<ServerPlayerLeaveScenePacket>(PacketId.PlayerLeaveScene, OnClientLeaveScene);
-            packetManager.RegisterServerPacketHandler<ServerUpdatePacket>(PacketId.PlayerUpdate, OnPlayerUpdate);
-            packetManager.RegisterServerPacketHandler<ServerPlayerDisconnectPacket>(PacketId.PlayerDisconnect, OnPlayerDisconnect);
-            packetManager.RegisterServerPacketHandler<ServerPlayerDeathPacket>(PacketId.PlayerDeath, OnPlayerDeath);
-            packetManager.RegisterServerPacketHandler<ServerPlayerTeamUpdatePacket>(PacketId.PlayerTeamUpdate, OnPlayerTeamUpdate);
-            packetManager.RegisterServerPacketHandler<ServerPlayerSkinUpdatePacket>(PacketId.PlayerSkinUpdate, OnPlayerSkinUpdate);
-            packetManager.RegisterServerPacketHandler<ServerDreamshieldSpawnPacket>(PacketId.DreamshieldSpawn, OnDreamshieldSpawn);
-            packetManager.RegisterServerPacketHandler<ServerDreamshieldDespawnPacket>(PacketId.DreamshieldDespawn, OnDreamshieldDespawn);
-            packetManager.RegisterServerPacketHandler<ServerDreamshieldUpdatePacket>(PacketId.DreamshieldUpdate, OnDreamshieldUpdate);
-=======
             packetManager.RegisterServerPacketHandler<HelloServer>(ServerPacketId.HelloServer, OnHelloServer);
             packetManager.RegisterServerPacketHandler<ServerPlayerEnterScene>(ServerPacketId.PlayerEnterScene, OnClientEnterScene);
             packetManager.RegisterServerPacketHandler(ServerPacketId.PlayerLeaveScene, OnClientLeaveScene);
@@ -54,10 +37,10 @@
             packetManager.RegisterServerPacketHandler(ServerPacketId.PlayerDisconnect, OnPlayerDisconnect);
             packetManager.RegisterServerPacketHandler(ServerPacketId.PlayerDeath, OnPlayerDeath);
             packetManager.RegisterServerPacketHandler<ServerPlayerTeamUpdate>(ServerPacketId.PlayerTeamUpdate, OnPlayerTeamUpdate);
-            
+            packetManager.RegisterServerPacketHandler<ServerPlayerSkinUpdatePacket>(PacketId.PlayerSkinUpdate, OnPlayerSkinUpdate);
+
             // Register a heartbeat handler
             _netServer.RegisterOnClientHeartBeat(OnClientHeartBeat);
->>>>>>> c13c5651
             
             // Register server shutdown handler
             _netServer.RegisterOnShutdown(OnServerShutdown);
@@ -129,67 +112,7 @@
             // Store data in mapping
             _playerData[id] = playerData;
 
-<<<<<<< HEAD
-            // Create PlayerConnect packet
-            var playerConnectPacket = new ClientPlayerConnectPacket {
-                Id = id,
-                Username = username
-            };
-            playerConnectPacket.CreatePacket();
-            
-            // Create PlayerEnterScene packet
-            var enterScenePacket = new ClientPlayerEnterScenePacket {
-                ScenePlayerData = new ScenePlayerData {
-                    Id = id,
-                    Username = playerData.Username,
-                    Position = position,
-                    Scale = scale,
-                    Team = playerData.Team,
-                    Skin = playerData.Skin,
-                    AnimationClipId = currentClip,
-                }
-            };
-            enterScenePacket.CreatePacket();
-            
-            // Create the AlreadyInScene packet
-            var alreadyInScenePacket = new ClientAlreadyInScenePacket();
-
-            // Loop over all other clients and skip over the client that just connected
-            foreach (var idPlayerDataPair in _playerData.GetCopy()) {
-                if (idPlayerDataPair.Key == id) {
-                    continue;
-                }
-
-                var otherPlayerData = idPlayerDataPair.Value;
-                
-                // Send the PlayerConnect packet to all other clients
-                _netServer.SendTcp(idPlayerDataPair.Key, playerConnectPacket);
-                
-                // Send the EnterScene packet only to clients in the same scene
-                if (otherPlayerData.CurrentScene.Equals(sceneName)) {
-                    Logger.Info(this, $"Sending a EnterScene packet to ID: {idPlayerDataPair.Key}");
-                    _netServer.SendTcp(idPlayerDataPair.Key, enterScenePacket);
-                    
-                    // Also send the source client that this player is in their scene,
-                    // by adding a new player data instance to the AlreadyInScene packet
-                    alreadyInScenePacket.ScenePlayerData.Add(new ScenePlayerData {
-                        Id = idPlayerDataPair.Key,
-                        Username = otherPlayerData.Username,
-                        Position = otherPlayerData.LastPosition,
-                        Scale = otherPlayerData.LastScale,
-                        Team = otherPlayerData.Team,
-                        Skin = otherPlayerData.Skin,
-                        AnimationClipId = otherPlayerData.LastAnimationClip,
-                    });
-                }
-            }
-            
-            // Now we send the AlreadyInScene packet after it is completely populated,
-            // or not in case of no players in the scene already
-            _netServer.SendTcp(id, alreadyInScenePacket.CreatePacket());
-=======
             OnClientEnterScene(id, playerData);
->>>>>>> c13c5651
         }
 
         private void OnClientEnterScene(ushort id, ServerPlayerEnterScene playerEnterScene) {
@@ -204,29 +127,6 @@
             
             // Store it in their PlayerData object
             playerData.CurrentScene = newSceneName;
-<<<<<<< HEAD
-            playerData.LastPosition = position;
-            playerData.LastScale = scale;
-            playerData.LastAnimationClip = animationClipId;
-            
-            // Create a PlayerEnterScene packet containing the ID
-            // of the player entering the scene and the respective values
-            var enterScenePacket = new ClientPlayerEnterScenePacket {
-                ScenePlayerData = new ScenePlayerData {
-                    Id = id,
-                    Username = playerData.Username,
-                    Position = position,
-                    Scale = scale,
-                    Team = playerData.Team,
-                    Skin = playerData.Skin,
-                    AnimationClipId = animationClipId,
-                }
-            };
-            enterScenePacket.CreatePacket();
-            
-            // Create the AlreadyInScene packet
-            var alreadyInScenePacket = new ClientAlreadyInScenePacket();
-=======
             playerData.LastPosition = playerEnterScene.Position;
             playerData.LastScale = playerEnterScene.Scale;
             playerData.LastAnimationClip = playerEnterScene.AnimationClipId;
@@ -236,7 +136,6 @@
 
         private void OnClientEnterScene(ushort id, ServerPlayerData playerData) {
             var alreadyPlayersInScene = false;
->>>>>>> c13c5651
 
             foreach (var idPlayerDataPair in _playerData.GetCopy()) {
                 // Skip source player
@@ -259,34 +158,22 @@
                         playerData.Team,
                         playerData.LastAnimationClip
                     );
-                    
+
                     Logger.Info(this, $"Sending that {idPlayerDataPair.Key} is already in scene to {id}");
 
                     alreadyPlayersInScene = true;
-                    
+
                     // Also send a packet to the client that switched scenes,
                     // notifying that these players are already in this new scene.
-<<<<<<< HEAD
-                    // We do this by adding a new player data instance to the AlreadyInScene packet
-                    alreadyInScenePacket.ScenePlayerData.Add(new ScenePlayerData {
-                        Id = idPlayerDataPair.Key,
-                        Username = otherPlayerData.Username,
-                        Position = otherPlayerData.LastPosition,
-                        Scale = otherPlayerData.LastScale,
-                        Team = otherPlayerData.Team,
-                        Skin = otherPlayerData.Skin,
-                        AnimationClipId = otherPlayerData.LastAnimationClip,
-                    });
-=======
                     _netServer.GetUpdateManagerForClient(id).AddPlayerAlreadyInSceneData(
                         idPlayerDataPair.Key,
                         otherPlayerData.Username,
                         otherPlayerData.LastPosition,
                         otherPlayerData.LastScale,
                         otherPlayerData.Team,
+                        otherPlayerData.Skin,
                         otherPlayerData.LastAnimationClip
                     );
->>>>>>> c13c5651
                 }
             }
             
@@ -338,7 +225,7 @@
 
             if (playerUpdate.UpdateTypes.Contains(PlayerUpdateType.Position)) {
                 playerData.LastPosition = playerUpdate.Position;
-                
+
                 SendDataInSameScene(id, otherId => {
                     _netServer.GetUpdateManagerForClient(otherId).UpdatePlayerPosition(id, playerUpdate.Position);
                 });
@@ -346,7 +233,7 @@
 
             if (playerUpdate.UpdateTypes.Contains(PlayerUpdateType.Scale)) {
                 playerData.LastScale = playerUpdate.Scale;
-                
+
                 SendDataInSameScene(id, otherId => {
                     _netServer.GetUpdateManagerForClient(otherId).UpdatePlayerScale(id, playerUpdate.Scale);
                 });
@@ -354,7 +241,7 @@
 
             if (playerUpdate.UpdateTypes.Contains(PlayerUpdateType.MapPosition)) {
                 playerData.LastMapPosition = playerUpdate.MapPosition;
-                
+
                 // If the map icons need to be broadcast, we add the data to the next packet
                 if (_gameSettings.AlwaysShowMapIcons || _gameSettings.OnlyBroadcastMapIconWithWaywardCompass) {
                     SendDataInSameScene(id,
@@ -373,7 +260,7 @@
                     // Set the last animation clip to be the last clip in the animation info list
                     // Since that is the last clip that the player updated
                     playerData.LastAnimationClip = animationInfos[animationInfos.Count - 1].ClipId;
-                    
+
                     // Set the animation data for each player in the same scene
                     SendDataInSameScene(id, otherId => {
                         foreach (var animationInfo in animationInfos) {
@@ -402,9 +289,9 @@
                         entityUpdate.Id,
                         entityUpdate.Position
                     );
-                });                    
-            }
-            
+                });
+            }
+
             if (entityUpdate.UpdateTypes.Contains(EntityUpdateType.State)) {
                 SendDataInSameScene(id, otherId => {
                     _netServer.GetUpdateManagerForClient(otherId).UpdateEntityState(
@@ -412,9 +299,9 @@
                         entityUpdate.Id,
                         entityUpdate.State
                     );
-                });                    
-            }
-            
+                });
+            }
+
             if (entityUpdate.UpdateTypes.Contains(EntityUpdateType.Variables)) {
                 SendDataInSameScene(id, otherId => {
                     _netServer.GetUpdateManagerForClient(otherId).UpdateEntityVariables(
@@ -422,7 +309,7 @@
                         entityUpdate.Id,
                         entityUpdate.Variables
                     );
-                });                    
+                });
             }
         }
 
@@ -489,104 +376,6 @@
                 );
             }
         }
-<<<<<<< HEAD
-
-        private void OnPlayerSkinUpdate(ushort id, ServerPlayerSkinUpdatePacket packet) {
-            if (!_playerData.TryGetValue(id, out _)) {
-                Logger.Warn(this, $"Received PlayerSkinUpdate packet, but player with ID {id} is not in mapping");
-                return;
-            }
-
-            Logger.Info(this, $"Received PlayerSkinUpdate packet from ID: {id}, new skin: {packet.Skin}");
-
-            // Get the player data associated with this ID
-            var playerData = _playerData[id];
-            
-            // Update the skin in the player data
-            playerData.Skin = packet.Skin;
-
-            // Create the skin update packet
-            var skinUpdatePacket = new ClientPlayerSkinUpdatePacket {
-                Id = id,
-                Username = playerData.Username,
-                Skin = packet.Skin
-            };
-
-            // Broadcast the packet to all players except the player we received the update from
-            foreach (var playerId in _playerData.GetCopy().Keys) {
-                if (id == playerId) {
-                    continue;
-                }
-                
-                _netServer.SendTcp(playerId, skinUpdatePacket.CreatePacket());
-            }
-        }
-        
-        private void OnDreamshieldSpawn(ushort id, ServerDreamshieldSpawnPacket packet) {
-            // if (!_playerData.ContainsKey(id)) {
-            //     Logger.Warn(this, $"Received DreamshieldSpawn packet, but player with ID {id} is not in mapping");
-            //     return;
-            // }
-            //
-            // Logger.Info(this, $"Received DreamshieldSpawn packet from ID {id}");
-            //
-            // // Get the scene that the client was last in
-            // var currentScene = _playerData[id].CurrentScene;
-            //
-            // // Create a new DreamshieldSpawn packet containing the ID of the player
-            // var dreamshieldSpawnPacket = new ClientDreamshieldSpawnPacket {
-            //     Id = id
-            // };
-            // dreamshieldSpawnPacket.CreatePacket();
-            //
-            // // Send the packet to all clients in the same scene
-            // SendPacketToClientsInSameScene(dreamshieldSpawnPacket, false, currentScene, id);
-        }
-        
-        private void OnDreamshieldDespawn(ushort id, ServerDreamshieldDespawnPacket packet) {
-            // if (!_playerData.ContainsKey(id)) {
-            //     Logger.Warn(this, $"Received DreamshieldDespawn packet, but player with ID {id} is not in mapping");
-            //     return;
-            // }
-            //
-            // Logger.Info(this, $"Received DreamshieldDespawn packet from ID {id}");
-            //
-            // // Get the scene that the client was last in
-            // var currentScene = _playerData[id].CurrentScene;
-            //
-            // // Create a new DreamshieldDespawn packet containing the ID of the player
-            // var dreamshieldDespawnPacket = new ClientDreamshieldDespawnPacket {
-            //     Id = id
-            // };
-            // dreamshieldDespawnPacket.CreatePacket();
-            //
-            // // Send the packet to all clients in the same scene
-            // SendPacketToClientsInSameScene(dreamshieldDespawnPacket, false, currentScene, id);
-        }
-
-        private void OnDreamshieldUpdate(ushort id, ServerDreamshieldUpdatePacket packet) {
-            // if (!_playerData.ContainsKey(id)) {
-            //     Logger.Warn(this, $"Received DreamshieldUpdate packet, but player with ID {id} is not in mapping");
-            //     return;
-            // }
-            //
-            // // Get the scene that the client was last in
-            // var currentScene = _playerData[id].CurrentScene;
-            //
-            // // Create a new DreamshieldDespawn packet containing the ID of the player
-            // var dreamshieldUpdatePacket = new ClientDreamshieldUpdatePacket {
-            //     Id = id,
-            //     BlockEffect = packet.BlockEffect,
-            //     BreakEffect = packet.BreakEffect,
-            //     ReformEffect = packet.ReformEffect
-            // };
-            // dreamshieldUpdatePacket.CreatePacket();
-            //
-            // // Send the packet to all clients in the same scene
-            // SendPacketToClientsInSameScene(dreamshieldUpdatePacket, false, currentScene, id);
-        }
-=======
->>>>>>> c13c5651
 
         private void OnServerShutdown() {
             // Clear all existing player data
@@ -605,12 +394,12 @@
                 Logger.Warn(this, $"Recieved heart beat from unknown player with ID: {id}");
                 return;
             }
-            
+
             // Since we received a heart beat from the player, we can reset their heart beat stopwatch
             playerData.HeartBeatStopwatch.Reset();
             playerData.HeartBeatStopwatch.Start();
         }
-        
+
         private void CheckHeartBeat() {
             // The server is not started, so there is no need to check heart beats
             if (!_netServer.IsStarted) {
@@ -628,18 +417,18 @@
                 }
             }
         }
-        
+
         private void SendDataInSameScene(ushort sourceId, Action<ushort> dataAction) {
             var playerData = _playerData.GetCopy();
-            
+
             foreach (var idPlayerDataPair in playerData) {
                 // Skip sending to same ID
                 if (idPlayerDataPair.Key == sourceId) {
                     continue;
                 }
-                    
+
                 var otherPd = idPlayerDataPair.Value;
-                    
+
                 // Skip sending to players not in the same scene
                 if (!otherPd.CurrentScene.Equals(playerData[sourceId].CurrentScene)) {
                     continue;
