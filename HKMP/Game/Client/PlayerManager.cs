--- conflicted
+++ resolved
@@ -12,19 +12,14 @@
 using TMPro;
 using UnityEngine;
 
-
 namespace HKMP.Game.Client {
     /**
      * Class that manages player objects, spawning and destroying thereof.
      */
     public class PlayerManager {
-<<<<<<< HEAD
-        private readonly Game.Settings.GameSettings _gameSettings;
+        private readonly Settings.GameSettings _gameSettings;
         private readonly SkinManager _skinManager;
-=======
-        private readonly Settings.GameSettings _gameSettings;
-        
->>>>>>> c13c5651
+
         private readonly Dictionary<ushort, ClientPlayerData> _playerData;
 
         // The team that our local player is on
@@ -33,14 +28,10 @@
         public int LocalPlayerSkin { get; set; } = 0;
 
         private readonly GameObject _playerPrefab;
-        
-<<<<<<< HEAD
+
         private bool init = false;
 
-        public PlayerManager(NetworkManager networkManager, Game.Settings.GameSettings gameSettings, ModSettings settings, SkinManager skinManager) {
-=======
-        public PlayerManager(NetworkManager networkManager, Settings.GameSettings gameSettings, ModSettings settings) {
->>>>>>> c13c5651
+        public PlayerManager(NetworkManager networkManager, Settings.GameSettings gameSettings, ModSettings settings, SkinManager skinManager) {
             _gameSettings = gameSettings;
             
             _playerData = new Dictionary<ushort, ClientPlayerData>();
@@ -81,7 +72,6 @@
             if (playerContainer != null) {
                 playerContainer.GetComponent<PositionInterpolation>().SetNewPosition(position);
             }
-
         }
 
         public void UpdateScale(ushort id, bool scale) {
@@ -152,11 +142,7 @@
             _playerData.Clear();
         }
         
-<<<<<<< HEAD
-        public void SpawnPlayer(ushort id, string name, Vector3 position, Vector3 scale, Team team,int skin) {
-=======
-        public void SpawnPlayer(ushort id, string name, Vector3 position, bool scale, Team team) {
->>>>>>> c13c5651
+        public void SpawnPlayer(ushort id, string name, Vector3 position, bool scale, Team team,int skin) {
             if (_playerData.ContainsKey(id)) {
                 Logger.Warn(this, $"We already have created a player object for ID {id}");
                 return;
@@ -182,7 +168,7 @@
             playerObject.SetActiveChildren(true);
             
             // Now we need to copy over a lot of variables from the local player object
-            var localPlayerObject = GameObject.Instantiate(HeroController.instance.gameObject) as GameObject;
+            var localPlayerObject = HeroController.instance.gameObject;
             
             // Obtain colliders from both objects
             var collider = playerObject.GetComponent<BoxCollider2D>();
@@ -230,7 +216,8 @@
             
             // Copy over animation library
             var anim = playerObject.GetComponent<tk2dSpriteAnimator>();
-            anim.Library = Object.Instantiate(localPlayerObject.GetComponent<tk2dSpriteAnimator>().Library);
+            anim.Library = localPlayerObject.GetComponent<tk2dSpriteAnimator>().Library;
+
             AddNameToPlayer(playerContainer, name, team);
 
             // Store the player data in the mapping
@@ -255,6 +242,7 @@
                  || LocalPlayerTeam.Equals(Team.None))
             );
         }
+
         public void AddNameToPlayer(GameObject playerContainer, string name, Team team = Team.None) {
             // Create a name object to set the username to, slightly above the player object
             var nameObject = Object.Instantiate(
@@ -320,12 +308,12 @@
         }
 
         public void OnPlayerSkinUpdate(ushort id, int skin) {
-            
+
             if (!_playerData.ContainsKey(id)) {
                 // Logger.Warn(this, $"Tried to update scale for ID {id} while container or object did not exists");
                 return;
             }
-            OnStart();   
+            OnStart();
             var playerObject = _playerData[id].PlayerObject;
             clientSkin playerSkin = _skinManager.getSkinForIndex(skin);
 
@@ -336,11 +324,11 @@
             playerObject.GetComponent<MeshRenderer>().GetPropertyBlock(materialPropertyBlock);
             materialPropertyBlock.SetTexture("_MainTex", playerSkin.Knight);
             playerObject.GetComponent<MeshRenderer>().SetPropertyBlock(materialPropertyBlock);
-            
-        }
-
-        public void OnLocalPlayerSkinUpdate(int skin) { 
-            OnStart();   
+
+        }
+
+        public void OnLocalPlayerSkinUpdate(int skin) {
+            OnStart();
             LocalPlayerSkin = skin;
             // Update the local player skin
             GameObject player = HeroController.instance.gameObject;
@@ -367,13 +355,13 @@
 
         public void OnStart()
         {
-            if(init == false) {     
+            if(init == false) {
                 _skinManager.saveDefaultSkin();
                 init = true;
             }
             return;
         }
-    
+
 
         public void OnLocalPlayerTeamUpdate(Team team) {
             LocalPlayerTeam = team;
