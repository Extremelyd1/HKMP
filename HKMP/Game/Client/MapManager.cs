--- conflicted
+++ resolved
@@ -184,48 +184,15 @@
             0f
         );
 
-<<<<<<< HEAD
-            var spriteRenderer = sceneObject.GetComponent<SpriteRenderer>();
-            if (spriteRenderer == null) {
-                // The sprite renderer being null happens in some transitions, but does not mean the player does
-                // not have a map icon anymore
-                mapLocation = _lastPosition;
-                return true;
-            }
-
-            var size = spriteRenderer.sprite.bounds.size;
-
-            Vector3 position;
-
-            if (gameMap.inRoom) {
-                position = new Vector3(
-                    currentScenePos.x - size.x / 2.0f + (gameMap.doorX + gameMap.doorOriginOffsetX) /
-                    gameMap.doorSceneWidth *
-                    size.x,
-                    currentScenePos.y - size.y / 2.0f + (gameMap.doorY + gameMap.doorOriginOffsetY) /
-                    gameMap.doorSceneHeight *
-                    size.y,
-                    -1f
-                );
-            } else {
-                var playerPosition = HeroController.instance.gameObject.transform.position;
-
-                var originOffsetX = ReflectionHelper.GetField<GameMap, float>(gameMap, "originOffsetX");
-                var originOffsetY = ReflectionHelper.GetField<GameMap, float>(gameMap, "originOffsetY");
-                var sceneWidth = ReflectionHelper.GetField<GameMap, float>(gameMap, "sceneWidth");
-                var sceneHeight = ReflectionHelper.GetField<GameMap, float>(gameMap, "sceneHeight");
-
-                position = new Vector3(
-                    currentScenePos.x - size.x / 2.0f + (playerPosition.x + originOffsetX) / sceneWidth *
-                    size.x,
-                    currentScenePos.y - size.y / 2.0f + (playerPosition.y + originOffsetY) / sceneHeight *
-                    size.y,
-                    -1f
-                );
-            }
-=======
-        var size = sceneObject.GetComponent<SpriteRenderer>().sprite.bounds.size;
->>>>>>> 0f81a527
+        var spriteRenderer = sceneObject.GetComponent<SpriteRenderer>();
+        if (spriteRenderer == null) {
+            // The sprite renderer being null happens in some transitions, but does not mean the player does
+            // not have a map icon anymore
+            mapLocation = _lastPosition;
+            return true;
+        }
+
+        var size = spriteRenderer.sprite.bounds.size;
 
         Vector3 position;
 
