--- conflicted
+++ resolved
@@ -1,10 +1,6 @@
 using System.Collections.Generic;
-<<<<<<< HEAD
-using HKMP.Networking.Client;
+using Hkmp.Networking.Client;
 using Modding;
-=======
-using Hkmp.Networking.Client;
->>>>>>> b837274a
 using UnityEngine;
 using UnityEngine.SceneManagement;
 using Vector2 = Hkmp.Math.Vector2;
@@ -23,15 +19,9 @@
         public EntityManager(NetClient netClient) {
             _netClient = netClient;
             _entities = new Dictionary<(EntityType, byte), IEntity>();
-<<<<<<< HEAD
             
             ModHooks.Instance.OnEnableEnemyHook += OnEnableEnemyHook;
             
-=======
-
-            // ModHooks.Instance.OnEnableEnemyHook += OnEnableEnemyHook;
-
->>>>>>> b837274a
             UnityEngine.SceneManagement.SceneManager.activeSceneChanged += OnSceneChanged;
         }
 
@@ -39,15 +29,12 @@
             // We always keep track of whether we are the scene host
             // That way when entity syncing is enabled we know what to do
             _isSceneHost = true;
-<<<<<<< HEAD
             
             if (!_isEnabled) {
                 return;
             }
             
             Logger.Get().Info(this, "Scene host: releasing control of all registered entities");
-=======
->>>>>>> b837274a
 
             foreach (var entity in _entities.Values) {
                 if (entity.IsControlled) {
@@ -62,15 +49,12 @@
             // We always keep track of whether we are the scene host
             // That way when entity syncing is enabled we know what to do
             _isSceneHost = false;
-<<<<<<< HEAD
             
             if (!_isEnabled) {
                 return;
             }
             
             Logger.Get().Info(this, "Scene client: taking control of all registered entities");
-=======
->>>>>>> b837274a
 
             foreach (var entity in _entities.Values) {
                 if (!entity.IsControlled) {
@@ -81,7 +65,7 @@
             }
         }
 
-<<<<<<< HEAD
+
         public void OnEntitySyncSettingChanged(bool syncEntities) {
             if (syncEntities == _isEnabled) {
                 return;
@@ -110,8 +94,6 @@
             }
         }
         
-=======
->>>>>>> b837274a
         private void OnSceneChanged(Scene oldScene, Scene newScene) {
             Logger.Get().Info(this, "Clearing all registered entities");
 
@@ -125,7 +107,6 @@
         private bool OnEnableEnemyHook(GameObject enemy, bool isDead) {
             var enemyName = enemy.name;
 
-<<<<<<< HEAD
             if (!InstantiateEntity(
                 enemyName,
                 enemy,
@@ -134,29 +115,6 @@
                 out var enemyId
             )) {
                 return isDead;
-=======
-            IEntity entity = null;
-
-            if (enemyName.StartsWith("False Knight New")) {
-                var trimmedName = enemyName.Replace("False Knight New", "").Trim();
-
-                byte enemyId;
-                if (trimmedName.Length == 0) {
-                    enemyId = 0;
-                } else {
-                    if (!byte.TryParse(trimmedName, out enemyId)) {
-                        Logger.Get().Warn(this, $"Could not parse enemy index as byte ({enemyName})");
-
-                        return isDead;
-                    }
-                }
-
-                Logger.Get().Info(this, $"Registering enabled enemy, name: {enemyName}, id: {enemyId}");
-
-                entity = new FalseKnight(_netClient, enemyId, enemy);
-
-                _entities[(EntityType.FalseKnight, enemyId)] = entity;
->>>>>>> b837274a
             }
 
             Logger.Get().Info(this, $"Registering enabled enemy, name: {enemyName}, id: {enemyId}");
@@ -195,13 +153,10 @@
                 return;
             }
 
-<<<<<<< HEAD
-            if (_isSceneHost) {
-                return;
-            }
-            
-=======
->>>>>>> b837274a
+            if (_isSceneHost) {
+                return;
+            }
+            
             // Check whether the entity is already controlled, and if not
             // take control of it
             if (!entity.IsControlled) {
@@ -232,8 +187,7 @@
 
         public void UpdateEntityState(EntityType entityType, byte id, byte stateIndex, List<byte> variables) {
             if (!_entities.TryGetValue((entityType, id), out var entity)) {
-                Logger.Get().Info(this,
-                    $"Tried to update entity state for (type, ID) = ({entityType}, {id}), but there was no entry");
+                Logger.Get().Info(this, $"Tried to update entity state for (type, ID) = ({entityType}, {id}), but there was no entry");
                 return;
             }
 
