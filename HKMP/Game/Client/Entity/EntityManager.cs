using System.Collections.Generic;
using Hkmp.Networking.Client;
using Hkmp.Networking.Packet.Data;
using UnityEngine;
using UnityEngine.SceneManagement;
using Vector2 = Hkmp.Math.Vector2;
using Logger = Hkmp.Logging.Logger;

namespace Hkmp.Game.Client.Entity {
    internal class EntityManager {
        private readonly Dictionary<string, string> _validEntityFsms = new() {
            { "Crawler", "Crawler" },
            { "chaser", "Buzzer" },
            { "Zombie Swipe", "Zombie Runner" },
            { "Bouncer Control", "Fly" },
            { "BG Control", "Battle Gate" },
            { "spitter", "Spitter" }
        };

        private readonly NetClient _netClient;

        private readonly Dictionary<byte, Entity> _entities;

        private bool _isSceneHost;

        private byte _lastId;

        public EntityManager(NetClient netClient) {
            _netClient = netClient;
            _entities = new Dictionary<byte, Entity>();

            _lastId = 0;

            UnityEngine.SceneManagement.SceneManager.activeSceneChanged += OnSceneChanged;
        }

<<<<<<< HEAD
        public void InitializeSceneHost() {
            Logger.Get().Info(this, "Releasing control of all registered entities");
=======
        public void OnBecomeSceneHost() {
            Logger.Info("Releasing control of all registered entities");
>>>>>>> b140ad7e

            _isSceneHost = true;

            foreach (var entity in _entities.Values) {
                entity.InitializeHost();
            }
        }

<<<<<<< HEAD
        public void InitializeSceneClient() {
            Logger.Get().Info(this, "Taking control of all registered entities");
=======
        public void OnBecomeSceneClient() {
            Logger.Info("Taking control of all registered entities");
>>>>>>> b140ad7e

            _isSceneHost = false;
        }

        public void BecomeSceneHost() {
            Logger.Get().Info(this, "Becoming scene host");

            _isSceneHost = true;

            foreach (var entity in _entities.Values) {
                entity.MakeHost();
            }
        }

<<<<<<< HEAD
        public void UpdateEntityPosition(byte entityId, Vector2 position) {
            if (_isSceneHost) {
                return;
            }
=======
        private void OnSceneChanged(Scene oldScene, Scene newScene) {
            Logger.Info("Clearing all registered entities");
>>>>>>> b140ad7e

            if (!_entities.TryGetValue(entityId, out var entity)) {
                return;
            }

            entity.UpdatePosition(position);
        }

        public void UpdateEntityScale(byte entityId, bool scale) {
            if (_isSceneHost) {
                return;
            }

            if (!_entities.TryGetValue(entityId, out var entity)) {
                return;
            }

<<<<<<< HEAD
            entity.UpdateScale(scale);
        }
=======
                byte enemyId;
                if (trimmedName.Length == 0) {
                    enemyId = 0;
                } else {
                    if (!byte.TryParse(trimmedName, out enemyId)) {
                        Logger.Info($"Could not parse enemy index as byte ({enemyName})");
>>>>>>> b140ad7e

        public void UpdateEntityAnimation(
            byte entityId, 
            byte animationId, 
            byte animationWrapMode,
            bool alreadyInSceneUpdate
        ) {
            if (_isSceneHost) {
                return;
            }

<<<<<<< HEAD
            if (!_entities.TryGetValue(entityId, out var entity)) {
                return;
            }
=======
                Logger.Info($"Registering enabled enemy, name: {enemyName}, id: {enemyId}");
>>>>>>> b140ad7e

            entity.UpdateAnimation(animationId, (tk2dSpriteAnimationClip.WrapMode) animationWrapMode, alreadyInSceneUpdate);
        }

        public void UpdateEntityIsActive(byte entityId, bool isActive) {
            if (_isSceneHost) {
                return;
            }

            if (!_entities.TryGetValue(entityId, out var entity)) {
                return;
            }

            entity.UpdateIsActive(isActive);
        }

        public void UpdateEntityData(byte entityId, List<EntityNetworkData> data) {
            if (_isSceneHost) {
<<<<<<< HEAD
                return;
            }
=======
                Logger.Info("Releasing control of registered enemy");
>>>>>>> b140ad7e

            if (!_entities.TryGetValue(entityId, out var entity)) {
                return;
            }

<<<<<<< HEAD
            entity.UpdateData(data);
        }
=======
                entity.AllowEventSending = true;
            } else {
                Logger.Info("Taking control of registered enemy");
>>>>>>> b140ad7e

        private void OnSceneChanged(Scene oldScene, Scene newScene) {
            Logger.Get().Info(this, "Clearing all registered entities");

            foreach (var entity in _entities.Values) {
                entity.Destroy();
            }

            _entities.Clear();

            _lastId = 0;

<<<<<<< HEAD
            if (!_netClient.IsConnected) {
=======
        public void UpdateEntityPosition(EntityType entityType, byte id, Vector2 position) {
            if (!_entities.TryGetValue((entityType, id), out var entity)) {
                Logger.Info($"Tried to update entity position for (type, ID) = ({entityType}, {id}), but there was no entry");
>>>>>>> b140ad7e
                return;
            }
            
            // Find all PlayMakerFSM components
            foreach (var fsm in Object.FindObjectsOfType<PlayMakerFSM>()) {
                // Logger.Get().Info(this, $"Found FSM: {fsm.Fsm.Name}, {fsm.gameObject.name}");

                if (!_validEntityFsms.TryGetValue(fsm.Fsm.Name, out var objectName)) {
                    continue;
                }

                var fsmGameObjectName = fsm.gameObject.name;
                if (!fsmGameObjectName.Contains(objectName)) {
                    continue;
                }

<<<<<<< HEAD
                Logger.Get().Info(this, $"Registering entity '{fsmGameObjectName}' with ID '{_lastId}'");
                    
                _entities[_lastId] = new Entity(
                    _netClient,
                    _lastId,
                    fsm.gameObject
                );
=======
        public void UpdateEntityState(EntityType entityType, byte id, byte stateIndex, List<byte> variables) {
            if (!_entities.TryGetValue((entityType, id), out var entity)) {
                Logger.Info($"Tried to update entity state for (type, ID) = ({entityType}, {id}), but there was no entry");
                return;
            }
>>>>>>> b140ad7e

                _lastId++;
            }
            
            // Find all Climber components
            foreach (var climber in Object.FindObjectsOfType<Climber>()) {
                Logger.Get().Info(this, $"Registering entity '{climber.name}' with ID '{_lastId}'");

                _entities[_lastId] = new Entity(
                    _netClient,
                    _lastId,
                    climber.gameObject
                );

                _lastId++;
            }
        }
    }
}<|MERGE_RESOLUTION|>--- conflicted
+++ resolved
@@ -34,13 +34,8 @@
             UnityEngine.SceneManagement.SceneManager.activeSceneChanged += OnSceneChanged;
         }
 
-<<<<<<< HEAD
         public void InitializeSceneHost() {
             Logger.Get().Info(this, "Releasing control of all registered entities");
-=======
-        public void OnBecomeSceneHost() {
-            Logger.Info("Releasing control of all registered entities");
->>>>>>> b140ad7e
 
             _isSceneHost = true;
 
@@ -49,13 +44,8 @@
             }
         }
 
-<<<<<<< HEAD
         public void InitializeSceneClient() {
             Logger.Get().Info(this, "Taking control of all registered entities");
-=======
-        public void OnBecomeSceneClient() {
-            Logger.Info("Taking control of all registered entities");
->>>>>>> b140ad7e
 
             _isSceneHost = false;
         }
@@ -70,15 +60,10 @@
             }
         }
 
-<<<<<<< HEAD
         public void UpdateEntityPosition(byte entityId, Vector2 position) {
             if (_isSceneHost) {
                 return;
             }
-=======
-        private void OnSceneChanged(Scene oldScene, Scene newScene) {
-            Logger.Info("Clearing all registered entities");
->>>>>>> b140ad7e
 
             if (!_entities.TryGetValue(entityId, out var entity)) {
                 return;
@@ -96,17 +81,8 @@
                 return;
             }
 
-<<<<<<< HEAD
             entity.UpdateScale(scale);
         }
-=======
-                byte enemyId;
-                if (trimmedName.Length == 0) {
-                    enemyId = 0;
-                } else {
-                    if (!byte.TryParse(trimmedName, out enemyId)) {
-                        Logger.Info($"Could not parse enemy index as byte ({enemyName})");
->>>>>>> b140ad7e
 
         public void UpdateEntityAnimation(
             byte entityId, 
@@ -118,13 +94,9 @@
                 return;
             }
 
-<<<<<<< HEAD
             if (!_entities.TryGetValue(entityId, out var entity)) {
                 return;
             }
-=======
-                Logger.Info($"Registering enabled enemy, name: {enemyName}, id: {enemyId}");
->>>>>>> b140ad7e
 
             entity.UpdateAnimation(animationId, (tk2dSpriteAnimationClip.WrapMode) animationWrapMode, alreadyInSceneUpdate);
         }
@@ -143,28 +115,18 @@
 
         public void UpdateEntityData(byte entityId, List<EntityNetworkData> data) {
             if (_isSceneHost) {
-<<<<<<< HEAD
                 return;
             }
-=======
-                Logger.Info("Releasing control of registered enemy");
->>>>>>> b140ad7e
 
             if (!_entities.TryGetValue(entityId, out var entity)) {
                 return;
             }
 
-<<<<<<< HEAD
             entity.UpdateData(data);
         }
-=======
-                entity.AllowEventSending = true;
-            } else {
-                Logger.Info("Taking control of registered enemy");
->>>>>>> b140ad7e
 
         private void OnSceneChanged(Scene oldScene, Scene newScene) {
-            Logger.Get().Info(this, "Clearing all registered entities");
+            Logger.Info("Clearing all registered entities");
 
             foreach (var entity in _entities.Values) {
                 entity.Destroy();
@@ -174,13 +136,7 @@
 
             _lastId = 0;
 
-<<<<<<< HEAD
             if (!_netClient.IsConnected) {
-=======
-        public void UpdateEntityPosition(EntityType entityType, byte id, Vector2 position) {
-            if (!_entities.TryGetValue((entityType, id), out var entity)) {
-                Logger.Info($"Tried to update entity position for (type, ID) = ({entityType}, {id}), but there was no entry");
->>>>>>> b140ad7e
                 return;
             }
             
@@ -197,7 +153,6 @@
                     continue;
                 }
 
-<<<<<<< HEAD
                 Logger.Get().Info(this, $"Registering entity '{fsmGameObjectName}' with ID '{_lastId}'");
                     
                 _entities[_lastId] = new Entity(
@@ -205,13 +160,6 @@
                     _lastId,
                     fsm.gameObject
                 );
-=======
-        public void UpdateEntityState(EntityType entityType, byte id, byte stateIndex, List<byte> variables) {
-            if (!_entities.TryGetValue((entityType, id), out var entity)) {
-                Logger.Info($"Tried to update entity state for (type, ID) = ({entityType}, {id}), but there was no entry");
-                return;
-            }
->>>>>>> b140ad7e
 
                 _lastId++;
             }
