<<<<<<< HEAD
using System.Collections.Generic;
using Hkmp.Networking.Client;
using Hkmp.Networking.Packet.Data;
using UnityEngine;
using UnityEngine.SceneManagement;
using Vector2 = Hkmp.Math.Vector2;
using Logger = Hkmp.Logging.Logger;

namespace Hkmp.Game.Client.Entity {
    
    /// <summary>
    /// Manager class that handles entity creation, updating, networking and destruction.
    /// </summary>
    internal class EntityManager {
        /// <summary>
        /// Dictionary that maps all FSM names to game object names for all valid entities.
        /// Valid entities are entities that should be managed by the entity system.
        /// </summary>
        private readonly Dictionary<string, string[]> _validEntityFsms = new() {
            { "Crawler", new [] { "Crawler" } },
            { "chaser", new [] { "Buzzer" } },
            { "Zombie Swipe", new [] { "Zombie Runner", "Zombie Barger", "Zombie Hornhead" } },
            { "Bouncer Control", new [] { "Fly" } },
            { "BG Control", new [] { "Battle Gate" } },
            { "spitter", new [] { "Spitter" } },
            { "Zombie Guard", new [] { "Zombie Guard" } },
            { "Zombie Leap", new [] { "Zombie Leaper" } },
            { "Hatcher", new [] { "Hatcher" } },
            { "Control", new [] { "Hatcher Baby Spawner" } },
            { "ZombieShieldControl", new [] { "Zombie Shield" } },
            { "Worm Control", new [] { "Worm" } }
        };

        /// <summary>
        /// The net client for networking.
        /// </summary>
        private readonly NetClient _netClient;

        /// <summary>
        /// Dictionary mapping entity IDs to their respective entity instances.
        /// </summary>
        private readonly Dictionary<byte, Entity> _entities;

        /// <summary>
        /// Whether the client user is the scene host.
        /// </summary>
        private bool _isSceneHost;

        /// <summary>
        /// The last used ID of an entity.
        /// </summary>
        private byte _lastId;

        public EntityManager(NetClient netClient) {
            _netClient = netClient;
            _entities = new Dictionary<byte, Entity>();

            _lastId = 0;

            UnityEngine.SceneManagement.SceneManager.activeSceneChanged += OnSceneChanged;
        }

        /// <summary>
        /// Initializes the entity manager if we are the scene host.
        /// </summary>
        public void InitializeSceneHost() {
            Logger.Info("Releasing control of all registered entities");

            _isSceneHost = true;

            foreach (var entity in _entities.Values) {
                entity.InitializeHost();
            }
        }

        /// <summary>
        /// Initializes the entity manager if we are a scene client.
        /// </summary>
        public void InitializeSceneClient() {
            Logger.Info("Taking control of all registered entities");

            _isSceneHost = false;
        }

        /// <summary>
        /// Updates the entity manager if we become the scene host.
        /// </summary>
        public void BecomeSceneHost() {
            Logger.Info("Becoming scene host");

            _isSceneHost = true;

            foreach (var entity in _entities.Values) {
                entity.MakeHost();
            }
        }

        /// <summary>
        /// Update the position for the entity with the given ID.
        /// </summary>
        /// <param name="entityId">The entity ID.</param>
        /// <param name="position">The new position.</param>
        public void UpdateEntityPosition(byte entityId, Vector2 position) {
            if (_isSceneHost) {
                return;
            }

            if (!_entities.TryGetValue(entityId, out var entity)) {
                return;
            }

            entity.UpdatePosition(position);
        }

        /// <summary>
        /// Update the scale for the entity with the given ID.
        /// </summary>
        /// <param name="entityId">The entity ID.</param>
        /// <param name="scale">The new scale.</param>
        public void UpdateEntityScale(byte entityId, bool scale) {
            if (_isSceneHost) {
                return;
            }

            if (!_entities.TryGetValue(entityId, out var entity)) {
                return;
            }

            entity.UpdateScale(scale);
        }

        /// <summary>
        /// Update the animation for the entity with the given ID.
        /// </summary>
        /// <param name="entityId">The entity ID.</param>
        /// <param name="animationId">The ID of the animation.</param>
        /// <param name="animationWrapMode">The wrap mode of the animation.</param>
        /// <param name="alreadyInSceneUpdate">Whether this update is when we are entering the scene.</param>
        public void UpdateEntityAnimation(
            byte entityId, 
            byte animationId, 
            byte animationWrapMode,
            bool alreadyInSceneUpdate
        ) {
            if (_isSceneHost) {
                return;
            }

            if (!_entities.TryGetValue(entityId, out var entity)) {
                return;
            }

            entity.UpdateAnimation(animationId, (tk2dSpriteAnimationClip.WrapMode) animationWrapMode, alreadyInSceneUpdate);
        }

        /// <summary>
        /// Update whether the entity with the given ID is active.
        /// </summary>
        /// <param name="entityId">The entity ID.</param>
        /// <param name="isActive">The new value for active.</param>        
        public void UpdateEntityIsActive(byte entityId, bool isActive) {
            if (_isSceneHost) {
                return;
            }

            if (!_entities.TryGetValue(entityId, out var entity)) {
                return;
            }

            entity.UpdateIsActive(isActive);
        }

        /// <summary>
        /// Update the entity with the given ID with the given generic data.
        /// </summary>
        /// <param name="entityId">The ID of the entity.</param>
        /// <param name="data">The list of data to update the entity with.</param>
        public void UpdateEntityData(byte entityId, List<EntityNetworkData> data) {
            if (_isSceneHost) {
                return;
            }

            if (!_entities.TryGetValue(entityId, out var entity)) {
                return;
            }

            entity.UpdateData(data);
        }

        /// <summary>
        /// Callback method for when the scene changes.
        /// </summary>
        /// <param name="oldScene">The old scene.</param>
        /// <param name="newScene">The new scene.</param>
        private void OnSceneChanged(Scene oldScene, Scene newScene) {
            Logger.Info("Clearing all registered entities");

            foreach (var entity in _entities.Values) {
                entity.Destroy();
            }

            _entities.Clear();

            _lastId = 0;

            if (!_netClient.IsConnected) {
                return;
            }
            
            // Find all PlayMakerFSM components
            foreach (var fsm in Object.FindObjectsOfType<PlayMakerFSM>()) {
                if (fsm.gameObject.scene != newScene) {
                    continue;
                }
                
                Logger.Info($"Found FSM: {fsm.Fsm.Name}, {fsm.gameObject.name}");

                if (!_validEntityFsms.TryGetValue(fsm.Fsm.Name, out var validObjNames)) {
                    continue;
                }

                var fsmGameObjName = fsm.gameObject.name;
                var hasValidObjName = false;
                foreach (var validObjName in validObjNames) {
                    if (fsmGameObjName.Contains(validObjName)) {
                        hasValidObjName = true;
                        break;
                    }
                }

                if (!hasValidObjName) {
                    continue;
                }

                Logger.Info($"Registering entity '{fsmGameObjName}' with ID '{_lastId}'");
                    
                _entities[_lastId] = new Entity(
                    _netClient,
                    _lastId,
                    fsm.gameObject
                );

                _lastId++;
            }
            
            // Find all Climber components
            foreach (var climber in Object.FindObjectsOfType<Climber>()) {
                Logger.Info($"Registering entity '{climber.name}' with ID '{_lastId}'");

                _entities[_lastId] = new Entity(
                    _netClient,
                    _lastId,
                    climber.gameObject
                );

                _lastId++;
            }
        }
    }
=======
using System.Collections.Generic;
using Hkmp.Networking.Client;
using UnityEngine;
using UnityEngine.SceneManagement;
using Logger = Hkmp.Logging.Logger;
using Vector2 = Hkmp.Math.Vector2;

namespace Hkmp.Game.Client.Entity {
    internal class EntityManager {
        private readonly NetClient _netClient;

        private readonly Dictionary<(EntityType, byte), IEntity> _entities;

        private bool _isSceneHost;

        public EntityManager(NetClient netClient) {
            _netClient = netClient;
            _entities = new Dictionary<(EntityType, byte), IEntity>();

            // ModHooks.Instance.OnEnableEnemyHook += OnEnableEnemyHook;

            UnityEngine.SceneManagement.SceneManager.activeSceneChanged += OnSceneChanged;
        }

        public void OnBecomeSceneHost() {
            Logger.Info("Releasing control of all registered entities");

            _isSceneHost = true;

            foreach (var entity in _entities.Values) {
                if (entity.IsControlled) {
                    entity.ReleaseControl();
                }

                entity.AllowEventSending = true;
            }
        }

        public void OnBecomeSceneClient() {
            Logger.Info("Taking control of all registered entities");

            _isSceneHost = false;

            foreach (var entity in _entities.Values) {
                if (!entity.IsControlled) {
                    entity.TakeControl();
                }

                entity.AllowEventSending = false;
            }
        }

        private void OnSceneChanged(Scene oldScene, Scene newScene) {
            Logger.Info("Clearing all registered entities");

            foreach (var entity in _entities.Values) {
                entity.Destroy();
            }

            _entities.Clear();
        }

        private bool OnEnableEnemyHook(GameObject enemy, bool isDead) {
            var enemyName = enemy.name;

            IEntity entity = null;

            if (enemyName.StartsWith("False Knight New")) {
                var trimmedName = enemyName.Replace("False Knight New", "").Trim();

                byte enemyId;
                if (trimmedName.Length == 0) {
                    enemyId = 0;
                } else {
                    if (!byte.TryParse(trimmedName, out enemyId)) {
                        Logger.Info($"Could not parse enemy index as byte ({enemyName})");

                        return isDead;
                    }
                }

                Logger.Info($"Registering enabled enemy, name: {enemyName}, id: {enemyId}");

                entity = new FalseKnight(_netClient, enemyId, enemy);

                _entities[(EntityType.FalseKnight, enemyId)] = entity;
            }

            if (entity == null) {
                return isDead;
            }

            if (_isSceneHost) {
                Logger.Info("Releasing control of registered enemy");

                if (entity.IsControlled) {
                    entity.ReleaseControl();
                }

                entity.AllowEventSending = true;
            } else {
                Logger.Info("Taking control of registered enemy");

                if (!entity.IsControlled) {
                    entity.TakeControl();
                }

                entity.AllowEventSending = false;
            }

            return isDead;
        }

        public void UpdateEntityPosition(EntityType entityType, byte id, Vector2 position) {
            if (!_entities.TryGetValue((entityType, id), out var entity)) {
                Logger.Info(
                    $"Tried to update entity position for (type, ID) = ({entityType}, {id}), but there was no entry");
                return;
            }

            // Check whether the entity is already controlled, and if not
            // take control of it
            if (!entity.IsControlled) {
                entity.TakeControl();
            }

            entity.UpdatePosition(position);
        }

        public void UpdateEntityState(EntityType entityType, byte id, byte stateIndex, List<byte> variables) {
            if (!_entities.TryGetValue((entityType, id), out var entity)) {
                Logger.Info(
                    $"Tried to update entity state for (type, ID) = ({entityType}, {id}), but there was no entry");
                return;
            }

            // Check whether the entity is already controlled, and if not
            // take control of it
            if (!entity.IsControlled) {
                entity.TakeControl();
            }

            // Simply update the state with this new index
            entity.UpdateState(stateIndex, variables);
        }
    }
>>>>>>> bb02b905
}<|MERGE_RESOLUTION|>--- conflicted
+++ resolved
@@ -1,4 +1,3 @@
-<<<<<<< HEAD
 using System.Collections.Generic;
 using Hkmp.Networking.Client;
 using Hkmp.Networking.Packet.Data;
@@ -258,152 +257,4 @@
             }
         }
     }
-=======
-using System.Collections.Generic;
-using Hkmp.Networking.Client;
-using UnityEngine;
-using UnityEngine.SceneManagement;
-using Logger = Hkmp.Logging.Logger;
-using Vector2 = Hkmp.Math.Vector2;
-
-namespace Hkmp.Game.Client.Entity {
-    internal class EntityManager {
-        private readonly NetClient _netClient;
-
-        private readonly Dictionary<(EntityType, byte), IEntity> _entities;
-
-        private bool _isSceneHost;
-
-        public EntityManager(NetClient netClient) {
-            _netClient = netClient;
-            _entities = new Dictionary<(EntityType, byte), IEntity>();
-
-            // ModHooks.Instance.OnEnableEnemyHook += OnEnableEnemyHook;
-
-            UnityEngine.SceneManagement.SceneManager.activeSceneChanged += OnSceneChanged;
-        }
-
-        public void OnBecomeSceneHost() {
-            Logger.Info("Releasing control of all registered entities");
-
-            _isSceneHost = true;
-
-            foreach (var entity in _entities.Values) {
-                if (entity.IsControlled) {
-                    entity.ReleaseControl();
-                }
-
-                entity.AllowEventSending = true;
-            }
-        }
-
-        public void OnBecomeSceneClient() {
-            Logger.Info("Taking control of all registered entities");
-
-            _isSceneHost = false;
-
-            foreach (var entity in _entities.Values) {
-                if (!entity.IsControlled) {
-                    entity.TakeControl();
-                }
-
-                entity.AllowEventSending = false;
-            }
-        }
-
-        private void OnSceneChanged(Scene oldScene, Scene newScene) {
-            Logger.Info("Clearing all registered entities");
-
-            foreach (var entity in _entities.Values) {
-                entity.Destroy();
-            }
-
-            _entities.Clear();
-        }
-
-        private bool OnEnableEnemyHook(GameObject enemy, bool isDead) {
-            var enemyName = enemy.name;
-
-            IEntity entity = null;
-
-            if (enemyName.StartsWith("False Knight New")) {
-                var trimmedName = enemyName.Replace("False Knight New", "").Trim();
-
-                byte enemyId;
-                if (trimmedName.Length == 0) {
-                    enemyId = 0;
-                } else {
-                    if (!byte.TryParse(trimmedName, out enemyId)) {
-                        Logger.Info($"Could not parse enemy index as byte ({enemyName})");
-
-                        return isDead;
-                    }
-                }
-
-                Logger.Info($"Registering enabled enemy, name: {enemyName}, id: {enemyId}");
-
-                entity = new FalseKnight(_netClient, enemyId, enemy);
-
-                _entities[(EntityType.FalseKnight, enemyId)] = entity;
-            }
-
-            if (entity == null) {
-                return isDead;
-            }
-
-            if (_isSceneHost) {
-                Logger.Info("Releasing control of registered enemy");
-
-                if (entity.IsControlled) {
-                    entity.ReleaseControl();
-                }
-
-                entity.AllowEventSending = true;
-            } else {
-                Logger.Info("Taking control of registered enemy");
-
-                if (!entity.IsControlled) {
-                    entity.TakeControl();
-                }
-
-                entity.AllowEventSending = false;
-            }
-
-            return isDead;
-        }
-
-        public void UpdateEntityPosition(EntityType entityType, byte id, Vector2 position) {
-            if (!_entities.TryGetValue((entityType, id), out var entity)) {
-                Logger.Info(
-                    $"Tried to update entity position for (type, ID) = ({entityType}, {id}), but there was no entry");
-                return;
-            }
-
-            // Check whether the entity is already controlled, and if not
-            // take control of it
-            if (!entity.IsControlled) {
-                entity.TakeControl();
-            }
-
-            entity.UpdatePosition(position);
-        }
-
-        public void UpdateEntityState(EntityType entityType, byte id, byte stateIndex, List<byte> variables) {
-            if (!_entities.TryGetValue((entityType, id), out var entity)) {
-                Logger.Info(
-                    $"Tried to update entity state for (type, ID) = ({entityType}, {id}), but there was no entry");
-                return;
-            }
-
-            // Check whether the entity is already controlled, and if not
-            // take control of it
-            if (!entity.IsControlled) {
-                entity.TakeControl();
-            }
-
-            // Simply update the state with this new index
-            entity.UpdateState(stateIndex, variables);
-        }
-    }
->>>>>>> bb02b905
 }