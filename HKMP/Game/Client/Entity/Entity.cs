using System.Collections.Generic;
using System.Linq;
using Hkmp.Collection;
using Hkmp.Fsm;
using Hkmp.Game.Client.Entity.Action;
using Hkmp.Game.Client.Entity.Component;
using Hkmp.Networking.Client;
using Hkmp.Networking.Packet.Data;
using Hkmp.Util;
using HutongGames.PlayMaker;
using UnityEngine;
using Object = UnityEngine.Object;
using Vector2 = Hkmp.Math.Vector2;
using Logger = Hkmp.Logging.Logger;

namespace Hkmp.Game.Client.Entity {
    internal class Entity {
        private readonly NetClient _netClient;
        private readonly byte _entityId;

        private readonly HostClientPair<GameObject> _object;

        private readonly HostClientPair<tk2dSpriteAnimator> _animator;
        
        private readonly BiLookup<string, byte> _animationClipNameIds;

        private readonly HostClientPair<List<PlayMakerFSM>> _fsms;

        private readonly Dictionary<EntityNetworkData.DataType, EntityComponent> _components;

        private readonly Dictionary<FsmStateAction, HookedEntityAction> _hookedActions;

        private readonly bool _originalIsActive;

        private bool _isControlled;
        
        private Vector3 _lastPosition;
        private Vector3 _lastScale;
        private bool _lastIsActive;

        public Entity(
            NetClient netClient,
            byte entityId,
            GameObject hostObject
        ) {
            _netClient = netClient;
            _entityId = entityId;

            _isControlled = true;

            _object = new HostClientPair<GameObject> {
                Host = hostObject,
                Client = Object.Instantiate(
                    hostObject,
                    hostObject.transform.position,
                    hostObject.transform.rotation
                )
            };
            _object.Client.SetActive(false);

            // Store whether the host object was active and set it not active until we know if we are scene host
            _originalIsActive = _object.Host.activeSelf;
            _object.Host.SetActive(false);

            _lastIsActive = _object.Host.activeInHierarchy;
            
            Logger.Get().Info(this, $"Entity '{_object.Host.name}' was original active: {_originalIsActive}, last active: {_lastIsActive}");

            // Add a position interpolation component to the enemy so we can smooth out position updates
            _object.Client.AddComponent<PositionInterpolation>();

            // Register an update event to send position updates
            MonoBehaviourUtil.Instance.OnUpdateEvent += OnUpdate;

            _animator = new HostClientPair<tk2dSpriteAnimator> {
                Host = _object.Host.GetComponent<tk2dSpriteAnimator>(),
                Client = _object.Client.GetComponent<tk2dSpriteAnimator>()
            };
            if (_animator.Host != null) {
                _animationClipNameIds = new BiLookup<string, byte>();

                var index = 0;
                foreach (var animationClip in _animator.Host.Library.clips) {
                    _animationClipNameIds.Add(animationClip.name, (byte)index++);

                    if (index > byte.MaxValue) {
                        Logger.Get().Error(this,
                            $"Too many animation clips to fit in a byte for entity: {_object.Client.name}");
                        break;
                    }
                }

                On.tk2dSpriteAnimator.Play_tk2dSpriteAnimationClip_float_float += OnAnimationPlayed;
            }

            _fsms = new HostClientPair<List<PlayMakerFSM>> {
                Host = _object.Host.GetComponents<PlayMakerFSM>().ToList(),
                Client = _object.Client.GetComponents<PlayMakerFSM>().ToList()
            };
            
            _hookedActions = new Dictionary<FsmStateAction, HookedEntityAction>();
            foreach (var fsm in _fsms.Host) {
                ProcessHostFsm(fsm);
            }

            // Remove all components that (re-)activate FSMs
            foreach (var fsmActivator in _object.Client.GetComponents<FSMActivator>()) {
                fsmActivator.StopAllCoroutines();
                Object.Destroy(fsmActivator);
            }

            foreach (var fsm in _fsms.Client) {
                ProcessClientFsm(fsm);
            }
            
            _components = new Dictionary<EntityNetworkData.DataType, EntityComponent>();
            FindComponents();
        }

        private void ProcessHostFsm(PlayMakerFSM fsm) {
            Logger.Get().Info(this, $"Processing host FSM: {fsm.Fsm.Name}");

            for (var i = 0; i < fsm.FsmStates.Length; i++) {
                var state = fsm.FsmStates[i];

                for (var j = 0; j < state.Actions.Length; j++) {
                    var action = state.Actions[j];

<<<<<<< HEAD
                    if (!EntityFsmActions.SupportedActionTypes.Contains(action.GetType())) {
                        continue;
                    }
=======
        public void UpdateState(byte state, List<byte> variables) {
            if (IsInterruptingState(state)) {
                
                Logger.Info("Received update is interrupting state, starting update");
>>>>>>> b140ad7e

                    _hookedActions[action] = new HookedEntityAction {
                        Action = action,
                        FsmIndex = _fsms.Host.IndexOf(fsm),
                        StateIndex = i,
                        ActionIndex = j
                    };
                    Logger.Get().Info(this, $"Created hooked action: {action.GetType()}, {_fsms.Host.IndexOf(fsm)}, {i}, {j}");

                    FsmActionHooks.RegisterFsmStateActionType(action.GetType(), OnActionEntered);
                }
            }
        }

        private void ProcessClientFsm(PlayMakerFSM fsm) {
            Logger.Get().Info(this, $"Processing client FSM: {fsm.Fsm.Name}");
            fsm.enabled = false;
        }
        
        private void FindComponents() {
            var hostHealthManager = _object.Host.GetComponent<HealthManager>();
            var clientHealthManager = _object.Client.GetComponent<HealthManager>();
            if (hostHealthManager != null && clientHealthManager != null) {
                Logger.Get().Info(this, $"Adding health manager to entity: {_object.Host.name}");
                var healthManager = new HostClientPair<HealthManager> {
                    Host = hostHealthManager,
                    Client = clientHealthManager
                };

                _components[EntityNetworkData.DataType.HealthManager] = new HealthManagerComponent(
                    _netClient,
                    _entityId,
                    _object,
                    healthManager
                );
            }
            
            var climber = _object.Client.GetComponent<Climber>();
            if (climber != null) {
                _components[EntityNetworkData.DataType.Rotation] = new RotationComponent(
                    _netClient,
                    _entityId,
                    _object,
                    climber
                );
            }
        }
        
        private void OnActionEntered(FsmStateAction self) {
            if (_isControlled) {
                return;
            }
            
            if (!_hookedActions.TryGetValue(self, out var hookedEntityAction)) {
                return;
            }
            
            Logger.Get().Info(this, $"Hooked action was entered: {hookedEntityAction.FsmIndex}, {hookedEntityAction.StateIndex}, {hookedEntityAction.ActionIndex}");
            
            var networkData = new EntityNetworkData {
                Type = EntityNetworkData.DataType.Fsm
            };
            
            if (_fsms.Host.Count > 1) {
                networkData.Packet.Write((byte)hookedEntityAction.FsmIndex);
            }
            
            networkData.Packet.Write((byte) hookedEntityAction.StateIndex);
            networkData.Packet.Write((byte) hookedEntityAction.ActionIndex);
            
            EntityFsmActions.GetNetworkDataFromAction(networkData, self);
            
            _netClient.UpdateManager.AddEntityData(_entityId, networkData);
        }

        private void OnUpdate() {
            if (_object.Host == null) {
                return;
            }
            
            var hostObjectActive = _object.Host.activeSelf;

<<<<<<< HEAD
            if (_isControlled) {
                if (hostObjectActive) {
                    Logger.Get().Info(this, $"Entity '{_object.Host.name}' host object became active, re-disabling");
                    _object.Host.SetActive(false);
                }
                
                return;
            }
=======
            if (!_inUpdateState) {
                Logger.Info("Queue is empty, starting new update");
>>>>>>> b140ad7e

            var transform = _object.Host.transform;

            var newPosition = transform.position;
            if (newPosition != _lastPosition) {
                _lastPosition = newPosition;

                _netClient.UpdateManager.UpdateEntityPosition(
                    _entityId,
                    new Vector2(newPosition.x, newPosition.y)
                );
            }

<<<<<<< HEAD
            var newScale = transform.localScale;
            if (newScale != _lastScale) {
                _lastScale = newScale;
=======
            Logger.Info("Queue is non-empty, queueing new update");
>>>>>>> b140ad7e

                _netClient.UpdateManager.UpdateEntityScale(
                    _entityId,
                    newScale.x > 0
                );
            }

            var newActive = _object.Host.activeInHierarchy;
            if (newActive != _lastIsActive) {
                _lastIsActive = newActive;
                
                Logger.Get().Info(this, $"Entity '{_object.Host.name}' changed active: {newActive}");
                
                _netClient.UpdateManager.UpdateEntityIsActive(
                    _entityId,
                    newActive
                );
            }
        }

<<<<<<< HEAD
        private void OnAnimationPlayed(
            On.tk2dSpriteAnimator.orig_Play_tk2dSpriteAnimationClip_float_float orig, 
            tk2dSpriteAnimator self, 
            tk2dSpriteAnimationClip clip, 
            float clipStartTime, 
            float overrideFps
        ) {
            orig(self, clip, clipStartTime, overrideFps);

            if (self != _animator.Host) {
                return;
            }
            
            if (_isControlled) {
                return;
            }

            if (!_animationClipNameIds.TryGetValue(clip.name, out var animationId)) {
                Logger.Get().Warn(this, $"Entity '{_object.Client.name}' played unknown animation: {clip.name}");
                return;
            }
=======
        /**
         * Called when the previous state update is done.
         * Usually called on specific points in the entity's FSM.
         */
        protected void StateUpdateDone() {
            // If the queue is empty when we are done, we reset the boolean
            // so that a new state update can be started immediately
            if (_stateVariableUpdates.Count == 0) {
                Logger.Info("Queue is empty");
                _inUpdateState = false;
                return;
            }

            Logger.Info("Queue is non-empty, starting next");
>>>>>>> b140ad7e

            // Logger.Get().Info(this, $"Entity '{_gameObject.name}' sends animation: {clip.name}, {animationId}, {clip.wrapMode}");
            _netClient.UpdateManager.UpdateEntityAnimation(
                _entityId,
                animationId,
                (byte) clip.wrapMode
            );
        }

        public void InitializeHost() {
            _object.Host.SetActive(_originalIsActive);
            
            // Also update the last active variable to account for this potential change
            // Otherwise we might trigger the update sending of activity twice
            _lastIsActive = _object.Host.activeInHierarchy;

            Logger.Get().Info(this, $"Initializing entity '{_object.Host.name}' with active: {_originalIsActive}, sending active: {_lastIsActive}");

            _netClient.UpdateManager.UpdateEntityIsActive(_entityId, _lastIsActive);
            
            _isControlled = false;

            foreach (var component in _components.Values) {
                component.IsControlled = false;
            }
        }

        // TODO: parameters should be all FSM details to kickstart all FSMs of the game object
        public void MakeHost() {
            // TODO: read all variables from the parameters and set the FSM variables of all FSMs
            
            InitializeHost();
        }

        public void UpdatePosition(Vector2 position) {
            var unityPos = new Vector3(position.X, position.Y);

            if (_object.Client == null) {
                return;
            }

<<<<<<< HEAD
            var positionInterpolation = _object.Client.GetComponent<PositionInterpolation>();
            if (positionInterpolation == null) {
                return;
=======
            foreach (var transition in _stateTransitions[stateName]) {
                Logger.Info($"Removing transition in state: {stateName}, to: {transition.ToState}");
>>>>>>> b140ad7e
            }

            positionInterpolation.SetNewPosition(unityPos);
        }

        public void UpdateScale(bool scale) {
            var transform = _object.Client.transform;
            var localScale = transform.localScale;
            var currentScaleX = localScale.x;

            if (currentScaleX > 0 != scale) {
                transform.localScale = new Vector3(
                    currentScaleX * -1,
                    localScale.y,
                    localScale.z
                );
            }
        }

        public void UpdateAnimation(byte animationId, tk2dSpriteAnimationClip.WrapMode wrapMode, bool alreadyInSceneUpdate) {
            if (_animator.Client == null) {
                Logger.Get().Warn(this,
                    $"Entity '{_object.Client.name}' received animation while client animator does not exist");
                return;
            }

            if (!_animationClipNameIds.TryGetValue(animationId, out var clipName)) {
                Logger.Get().Warn(this, $"Entity '{_object.Client.name}' received unknown animation ID: {animationId}");
                return;
            }
            
            // Logger.Get().Info(this, $"Entity '{_gameObject.name}' received animation: {animationId}, {clipName}, {wrapMode}");

            if (alreadyInSceneUpdate) {
                // Since this is an animation update from an entity that was already present in a scene,
                // we need to determine where to start playing this specific animation
                if (wrapMode == tk2dSpriteAnimationClip.WrapMode.Loop) {
                    _animator.Client.Play(clipName);
                    return;
                }
                
                var clip = _animator.Client.GetClipByName(clipName);

                if (wrapMode == tk2dSpriteAnimationClip.WrapMode.LoopSection) {
                    // The clip loops in a specific section in the frames, so we start playing
                    // it from the start of that section
                    _animator.Client.PlayFromFrame(clipName, clip.loopStart);
                    return;
                }

                if (wrapMode == tk2dSpriteAnimationClip.WrapMode.Once ||
                    wrapMode == tk2dSpriteAnimationClip.WrapMode.Single) {
                    // Since the clip was played once, it stops on the last frame,
                    // so we emulate that by only "playing" the last frame of the clip
                    var clipLength = clip.frames.Length;
                    _animator.Client.PlayFromFrame(clipName, clipLength - 1);
                    return;
                }
            }
            
            // Otherwise, default to just playing the clip
            _animator.Client.Play(clipName);
        }

        public void UpdateIsActive(bool active) {
            Logger.Get().Info(this, $"Entity '{_object.Client.name}' received active: {active}");
            _object.Client.SetActive(active);
        }

<<<<<<< HEAD
        public void UpdateData(List<EntityNetworkData> entityNetworkData) {
            foreach (var data in entityNetworkData) {
                if (data.Type == EntityNetworkData.DataType.Fsm) {
                    PlayMakerFSM fsm;
                    byte stateIndex;
                    byte actionIndex;

                    if (_fsms.Client.Count > 1) {
                        // Do a check on the length of the data
                        if (data.Packet.Length < 3) {
                            continue;
                        }

                        var fsmIndex = data.Packet.ReadByte();
                        fsm = _fsms.Client[fsmIndex];

                        stateIndex = data.Packet.ReadByte();
                        actionIndex = data.Packet.ReadByte();
                    } else {
                        // Do a check on the length of the data
                        if (data.Packet.Length < 2) {
                            continue;
                        }
                        
                        fsm = _fsms.Client[0];

                        stateIndex = data.Packet.ReadByte();
                        actionIndex = data.Packet.ReadByte();
                    }

                    Logger.Get().Info(this, $"Received entity network data for FSM: {fsm.Fsm.Name}, {stateIndex}, {actionIndex}");

                    var state = fsm.FsmStates[stateIndex];
                    var action = state.Actions[actionIndex];

                    EntityFsmActions.ApplyNetworkDataFromAction(data, action);
                    
                    continue;
                }
                
                if (_components.TryGetValue(data.Type, out var component)) {
                    component.Update(data);
                }
=======
        protected void RestoreOutgoingTransitions(string stateName) {
            if (!_stateTransitions.TryGetValue(stateName, out var transitions)) {
                Logger.Warn($"Tried to restore transitions for state named: {stateName}, but they are not stored");
                return;
>>>>>>> b140ad7e
            }
        }

        public void Destroy() {
            MonoBehaviourUtil.Instance.OnUpdateEvent -= OnUpdate;
            On.tk2dSpriteAnimator.Play_tk2dSpriteAnimationClip_float_float -= OnAnimationPlayed;

            foreach (var component in _components.Values) {
                component.Destroy();
            }
        }
    }
}<|MERGE_RESOLUTION|>--- conflicted
+++ resolved
@@ -126,16 +126,9 @@
                 for (var j = 0; j < state.Actions.Length; j++) {
                     var action = state.Actions[j];
 
-<<<<<<< HEAD
                     if (!EntityFsmActions.SupportedActionTypes.Contains(action.GetType())) {
                         continue;
                     }
-=======
-        public void UpdateState(byte state, List<byte> variables) {
-            if (IsInterruptingState(state)) {
-                
-                Logger.Info("Received update is interrupting state, starting update");
->>>>>>> b140ad7e
 
                     _hookedActions[action] = new HookedEntityAction {
                         Action = action,
@@ -218,7 +211,6 @@
             
             var hostObjectActive = _object.Host.activeSelf;
 
-<<<<<<< HEAD
             if (_isControlled) {
                 if (hostObjectActive) {
                     Logger.Get().Info(this, $"Entity '{_object.Host.name}' host object became active, re-disabling");
@@ -227,10 +219,6 @@
                 
                 return;
             }
-=======
-            if (!_inUpdateState) {
-                Logger.Info("Queue is empty, starting new update");
->>>>>>> b140ad7e
 
             var transform = _object.Host.transform;
 
@@ -244,13 +232,9 @@
                 );
             }
 
-<<<<<<< HEAD
             var newScale = transform.localScale;
             if (newScale != _lastScale) {
                 _lastScale = newScale;
-=======
-            Logger.Info("Queue is non-empty, queueing new update");
->>>>>>> b140ad7e
 
                 _netClient.UpdateManager.UpdateEntityScale(
                     _entityId,
@@ -271,7 +255,6 @@
             }
         }
 
-<<<<<<< HEAD
         private void OnAnimationPlayed(
             On.tk2dSpriteAnimator.orig_Play_tk2dSpriteAnimationClip_float_float orig, 
             tk2dSpriteAnimator self, 
@@ -293,22 +276,6 @@
                 Logger.Get().Warn(this, $"Entity '{_object.Client.name}' played unknown animation: {clip.name}");
                 return;
             }
-=======
-        /**
-         * Called when the previous state update is done.
-         * Usually called on specific points in the entity's FSM.
-         */
-        protected void StateUpdateDone() {
-            // If the queue is empty when we are done, we reset the boolean
-            // so that a new state update can be started immediately
-            if (_stateVariableUpdates.Count == 0) {
-                Logger.Info("Queue is empty");
-                _inUpdateState = false;
-                return;
-            }
-
-            Logger.Info("Queue is non-empty, starting next");
->>>>>>> b140ad7e
 
             // Logger.Get().Info(this, $"Entity '{_gameObject.name}' sends animation: {clip.name}, {animationId}, {clip.wrapMode}");
             _netClient.UpdateManager.UpdateEntityAnimation(
@@ -350,14 +317,9 @@
                 return;
             }
 
-<<<<<<< HEAD
             var positionInterpolation = _object.Client.GetComponent<PositionInterpolation>();
             if (positionInterpolation == null) {
                 return;
-=======
-            foreach (var transition in _stateTransitions[stateName]) {
-                Logger.Info($"Removing transition in state: {stateName}, to: {transition.ToState}");
->>>>>>> b140ad7e
             }
 
             positionInterpolation.SetNewPosition(unityPos);
@@ -427,7 +389,6 @@
             _object.Client.SetActive(active);
         }
 
-<<<<<<< HEAD
         public void UpdateData(List<EntityNetworkData> entityNetworkData) {
             foreach (var data in entityNetworkData) {
                 if (data.Type == EntityNetworkData.DataType.Fsm) {
@@ -471,12 +432,6 @@
                 if (_components.TryGetValue(data.Type, out var component)) {
                     component.Update(data);
                 }
-=======
-        protected void RestoreOutgoingTransitions(string stateName) {
-            if (!_stateTransitions.TryGetValue(stateName, out var transitions)) {
-                Logger.Warn($"Tried to restore transitions for state named: {stateName}, but they are not stored");
-                return;
->>>>>>> b140ad7e
             }
         }
 
