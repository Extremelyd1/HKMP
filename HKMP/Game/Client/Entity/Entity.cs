using System;
using System.Collections.Generic;
using System.Linq;
using Hkmp.Fsm;
using Hkmp.Networking.Client;
using Hkmp.Util;
using HutongGames.PlayMaker;
using UnityEngine;
using Vector2 = Hkmp.Math.Vector2;

<<<<<<< HEAD
namespace HKMP.Game.Client.Entity {
    /**
     * Abstract class that implements the entity interface. This class provides some base functionality to
     * classes extending it that is commonly used for controlling and updating the state and its variables
     */
=======
namespace Hkmp.Game.Client.Entity {
>>>>>>> b837274a
    public abstract class Entity : IEntity {
        private readonly NetClient _netClient;
        private readonly EntityType _entityType;
        private readonly byte _entityId;

        // A queue containing state and/or variable updates that still need to be processed
        private readonly Queue<StateVariableUpdate> _stateVariableUpdates;
        // Whether this entity is currently in an update state, which will queue new incoming events for
        // later execution
        private bool _inUpdateState;
<<<<<<< HEAD
        
        // The game object corresponding to this entity
=======

>>>>>>> b837274a
        protected readonly GameObject GameObject;
        
        public bool IsControlled { get; private set; }
        public bool AllowEventSending { get; set; }

        // Dictionary containing per state name an array of transitions that the state normally has
        // This is used to revert nulling out the transitions to prevent it from continuing
        private readonly Dictionary<string, FsmTransition[]> _stateTransitions;

        // Dictionary containing per state name an array of actions that the state normally has
        // This is used to revert removing/altering actions
        private readonly Dictionary<string, FsmStateAction[]> _stateActions;

        // The main FSM used for controlling the entity
        protected PlayMakerFSM Fsm;

        private Vector3 _lastPosition;
        private bool _lastScale;

        protected Entity(
            NetClient netClient,
            EntityType entityType,
            byte entityId,
            GameObject gameObject
        ) {
            _netClient = netClient;
            _entityType = entityType;
            _entityId = entityId;
            GameObject = gameObject;

            _stateVariableUpdates = new Queue<StateVariableUpdate>();

            _stateTransitions = new Dictionary<string, FsmTransition[]>();
            _stateActions = new Dictionary<string, FsmStateAction[]>();

            // Add a position interpolation component to the enemy so we can smooth out position updates
            GameObject.AddComponent<PositionInterpolation>();

            // Register an update event to send position updates
            MonoBehaviourUtil.Instance.OnUpdateEvent += OnUpdate;
        }

        private void OnUpdate() {
            // We don't send updates when this FSM is controlled or when we are not allowed to send events yet
            if (IsControlled || !AllowEventSending || GameObject == null) {
                return;
            }

<<<<<<< HEAD
            // Update the position and/or scale if they change
            var transform = GameObject.transform;
            
            var transformPos = transform.position;
            if (transformPos != _lastPosition) {
                _netClient.UpdateManager.UpdateEntityPosition(
                    _entityType, 
                    _entityId, 
                    new Vector2(transformPos.x, transformPos.y)
                );

                _lastPosition = transformPos;
            }
            
            var scale = transform.localScale.x > 0;
            if (scale != _lastScale) {
                _netClient.UpdateManager.UpdateEntityScale(
                    _entityType,
                    _entityId,
                    scale
                );

                _lastScale = scale;
            }
=======
            var transformPos = GameObject.transform.position;

            _netClient.UpdateManager.UpdateEntityPosition(
                _entityType,
                _entityId,
                new Math.Vector2(transformPos.x, transformPos.y)
            );
>>>>>>> b837274a
        }

        public void TakeControl() {
            if (IsControlled) {
                return;
            }

            IsControlled = true;

            InternalTakeControl();
        }

        protected abstract void InternalTakeControl();

        public void ReleaseControl() {
            if (!IsControlled) {
                return;
            }

            IsControlled = false;

            InternalReleaseControl();
        }

        protected abstract void InternalReleaseControl();

<<<<<<< HEAD
        public void UpdatePosition(Vector2 position) {
            if (GameObject == null) {
                return;
            }
            
=======
        public void UpdatePosition(Math.Vector2 position) {
>>>>>>> b837274a
            var unityPos = new Vector3(position.X, position.Y);

            GameObject.GetComponent<PositionInterpolation>().SetNewPosition(unityPos);
        }

        public void UpdateScale(bool scale) {
            if (GameObject == null) {
                return;
            }
            
            var transform = GameObject.transform;
            var localScale = transform.localScale;
            var currentScaleX = localScale.x;

            if (currentScaleX > 0 != scale) {
                GameObject.transform.localScale = new Vector3(
                    currentScaleX * -1,
                    localScale.y,
                    localScale.z
                );
            } 
        }

        public void UpdateState(byte state, List<byte> variables) {
            if (IsInterruptingState(state)) {
                Logger.Get().Info(this, "Received update is interrupting state, starting update");

                _inUpdateState = true;

                // Since we interrupt everything that was going on, we can clear the existing queue
                _stateVariableUpdates.Clear();

                StartQueuedUpdate(state, variables);

                return;
            }

            if (!_inUpdateState) {
                Logger.Get().Info(this, "Queue is empty, starting new update");

                _inUpdateState = true;

                // If we are not currently updating the state, we can queue it immediately
                StartQueuedUpdate(state, variables);

                return;
            }
<<<<<<< HEAD
            
            Logger.Get().Info(this, $"Queue is non-empty, queueing new update, current FSM state: {Fsm.ActiveStateName}");
            
=======

            Logger.Get().Info(this, "Queue is non-empty, queueing new update");

>>>>>>> b837274a
            // There is already an update running, so we queue this one
            _stateVariableUpdates.Enqueue(new StateVariableUpdate {
                State = state,
                Variables = variables
            });
        }

        /**
         * Called when the previous state update is done.
         * Usually called on specific points in the entity's FSM.
         */
        protected void StateUpdateDone() {
            // If the queue is empty when we are done, we reset the boolean
            // so that a new state update can be started immediately
            if (_stateVariableUpdates.Count == 0) {
                Logger.Get().Info(this, "Queue is empty");
                _inUpdateState = false;
                return;
            }

            Logger.Get().Info(this, "Queue is non-empty, starting next");

            // Get the next queued update and start it
            var stateVariableUpdate = _stateVariableUpdates.Dequeue();
            StartQueuedUpdate(stateVariableUpdate.State, stateVariableUpdate.Variables);
        }

        /**
         * Start a (previously queued) update with given state index and variable list.
         */
        protected abstract void StartQueuedUpdate(byte state, List<byte> variables);

        /**
         * Whether the given state index represents a state that should interrupt
         * other updating states.
         */
        protected abstract bool IsInterruptingState(byte state);

        public virtual void Destroy() {
            AllowEventSending = false;

            MonoBehaviourUtil.Instance.OnUpdateEvent -= OnUpdate;
        }

        /**
         * Send a state update for this entity with the given byte as state index
         */
        protected void SendStateUpdate(byte state) {
            _netClient.UpdateManager.UpdateEntityState(_entityType, _entityId, state);
        }
<<<<<<< HEAD
        
        /**
         * Send a state update for this entity with the given byte as state index and the given list
         * of bytes representing variables
         */
=======

>>>>>>> b837274a
        protected void SendStateUpdate(byte state, List<byte> variables) {
            _netClient.UpdateManager.UpdateEntityStateAndVariables(_entityType, _entityId, state, variables);
        }

        /**
         * Remove all outgoing transitions of the given state. This stores the original array
         * to allow for reverting.
         */
        protected void RemoveOutgoingTransitions(string stateName) {
            _stateTransitions[stateName] = Fsm.GetState(stateName).Transitions;

            foreach (var transition in _stateTransitions[stateName]) {
                Logger.Get().Info(this, $"Removing transition in state: {stateName}, to: {transition.ToState}");
            }

            Fsm.GetState(stateName).Transitions = new FsmTransition[0];
        }

        /**
         * Remove a specific outgoing transition of the given state. This stores the original array
         * to allow for reverting.
         */
        protected void RemoveOutgoingTransition(string stateName, string toState) {
            // Get the current array of transitions
            var originalTransitions = Fsm.GetState(stateName).Transitions;

            // We don't want to overwrite the originally stored transitions,
            // so we only store it if the key doesn't exist yet
            if (!_stateTransitions.TryGetValue(stateName, out _)) {
                _stateTransitions[stateName] = originalTransitions;
            }

            // Try to find the transition that has a destination state with the given name
            var newTransitions = originalTransitions.ToList();
            foreach (var transition in originalTransitions) {
                if (transition.ToState.Equals(toState)) {
                    newTransitions.Remove(transition);
                    break;
                }
            }

            Fsm.GetState(stateName).Transitions = newTransitions.ToArray();
        }

        /**
         * Restore all stored outgoing transitions of states that have been modified.
         */
        protected void RestoreAllOutgoingTransitions() {
            foreach (var stateTransitionPair in _stateTransitions) {
                Fsm.GetState(stateTransitionPair.Key).Transitions = stateTransitionPair.Value;
            }
            
            _stateTransitions.Clear();
        }
        
        private void SaveActions(string stateName) {
            // Get the current array of actions
            var originalActions = Fsm.GetState(stateName).Actions;
            
            // We don't want to overwrite the originally stored actions,
            // so we only store it if the key doesn't exist yet
            if (!_stateActions.TryGetValue(stateName, out _)) {
                _stateActions[stateName] = originalActions;
            }
        }

        /**
         * Remove an action of a given state by index. This stores the original array
         * to allow for reverting.
         */
        protected void RemoveAction(string stateName, int index) {
            SaveActions(stateName);
            
            // Now remove the action by index
            Fsm.RemoveAction(stateName, index);
        }

        /**
         * Remove an action of a given state by type. This stores the original array
         * to allow for reverting.
         */
        protected void RemoveAction(string stateName, Type type) {
            SaveActions(stateName);
            
            // Now remove the action by type
            Fsm.RemoveAction(stateName, type);
        }

        /**
         * Restores all stored original actions of states.
         */
        protected void RestoreAllActions() {
            foreach (var stateActionPair in _stateActions) {
                Fsm.GetState(stateActionPair.Key).Actions = stateActionPair.Value;
            }
            
            _stateActions.Clear();
        }
        
        /**
         * Create a state update method with the given action as body. This method is used
         * to wrap a given action in checks that ensure that we are current allowed to
         * send state updates
         */
        protected Action CreateStateUpdateMethod(Action action) {
            return () => {
                if (IsControlled || !AllowEventSending) {
                    return;
                }

                action.Invoke();
            };
        }

<<<<<<< HEAD
        /**
         * Restores the outgoing transitions of the state with the given name
         */
=======
        protected void RestoreAllOutgoingTransitions() {
            foreach (var stateTransitionPair in _stateTransitions) {
                Fsm.GetState(stateTransitionPair.Key).Transitions = stateTransitionPair.Value;
            }

            _stateTransitions.Clear();
        }

>>>>>>> b837274a
        protected void RestoreOutgoingTransitions(string stateName) {
            if (!_stateTransitions.TryGetValue(stateName, out var transitions)) {
                Logger.Get().Warn(this,
                    $"Tried to restore transitions for state named: {stateName}, but they are not stored");
                return;
            }

            Fsm.GetState(stateName).Transitions = transitions;
            _stateTransitions.Remove(stateName);
        }

        private class StateVariableUpdate {
            public byte State { get; set; }
            public List<byte> Variables { get; set; }
        }
    }
}<|MERGE_RESOLUTION|>--- conflicted
+++ resolved
@@ -8,15 +8,12 @@
 using UnityEngine;
 using Vector2 = Hkmp.Math.Vector2;
 
-<<<<<<< HEAD
+namespace Hkmp.Game.Client.Entity {
 namespace HKMP.Game.Client.Entity {
     /**
      * Abstract class that implements the entity interface. This class provides some base functionality to
      * classes extending it that is commonly used for controlling and updating the state and its variables
      */
-=======
-namespace Hkmp.Game.Client.Entity {
->>>>>>> b837274a
     public abstract class Entity : IEntity {
         private readonly NetClient _netClient;
         private readonly EntityType _entityType;
@@ -27,14 +24,10 @@
         // Whether this entity is currently in an update state, which will queue new incoming events for
         // later execution
         private bool _inUpdateState;
-<<<<<<< HEAD
-        
+
         // The game object corresponding to this entity
-=======
-
->>>>>>> b837274a
         protected readonly GameObject GameObject;
-        
+
         public bool IsControlled { get; private set; }
         public bool AllowEventSending { get; set; }
 
@@ -81,7 +74,6 @@
                 return;
             }
 
-<<<<<<< HEAD
             // Update the position and/or scale if they change
             var transform = GameObject.transform;
             
@@ -106,15 +98,6 @@
 
                 _lastScale = scale;
             }
-=======
-            var transformPos = GameObject.transform.position;
-
-            _netClient.UpdateManager.UpdateEntityPosition(
-                _entityType,
-                _entityId,
-                new Math.Vector2(transformPos.x, transformPos.y)
-            );
->>>>>>> b837274a
         }
 
         public void TakeControl() {
@@ -141,15 +124,11 @@
 
         protected abstract void InternalReleaseControl();
 
-<<<<<<< HEAD
-        public void UpdatePosition(Vector2 position) {
+        public void UpdatePosition(Math.Vector2 position) {
             if (GameObject == null) {
                 return;
             }
             
-=======
-        public void UpdatePosition(Math.Vector2 position) {
->>>>>>> b837274a
             var unityPos = new Vector3(position.X, position.Y);
 
             GameObject.GetComponent<PositionInterpolation>().SetNewPosition(unityPos);
@@ -197,15 +176,9 @@
 
                 return;
             }
-<<<<<<< HEAD
-            
+
             Logger.Get().Info(this, $"Queue is non-empty, queueing new update, current FSM state: {Fsm.ActiveStateName}");
-            
-=======
-
-            Logger.Get().Info(this, "Queue is non-empty, queueing new update");
-
->>>>>>> b837274a
+
             // There is already an update running, so we queue this one
             _stateVariableUpdates.Enqueue(new StateVariableUpdate {
                 State = state,
@@ -256,15 +229,11 @@
         protected void SendStateUpdate(byte state) {
             _netClient.UpdateManager.UpdateEntityState(_entityType, _entityId, state);
         }
-<<<<<<< HEAD
         
         /**
          * Send a state update for this entity with the given byte as state index and the given list
          * of bytes representing variables
          */
-=======
-
->>>>>>> b837274a
         protected void SendStateUpdate(byte state, List<byte> variables) {
             _netClient.UpdateManager.UpdateEntityStateAndVariables(_entityType, _entityId, state, variables);
         }
@@ -379,20 +348,9 @@
             };
         }
 
-<<<<<<< HEAD
         /**
          * Restores the outgoing transitions of the state with the given name
          */
-=======
-        protected void RestoreAllOutgoingTransitions() {
-            foreach (var stateTransitionPair in _stateTransitions) {
-                Fsm.GetState(stateTransitionPair.Key).Transitions = stateTransitionPair.Value;
-            }
-
-            _stateTransitions.Clear();
-        }
-
->>>>>>> b837274a
         protected void RestoreOutgoingTransitions(string stateName) {
             if (!_stateTransitions.TryGetValue(stateName, out var transitions)) {
                 Logger.Get().Warn(this,
