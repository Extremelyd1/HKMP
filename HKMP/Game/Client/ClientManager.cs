using System;
using System.Collections.Generic;
using GlobalEnums;
using Hkmp.Animation;
using Hkmp.Api.Client;
using Hkmp.Eventing;
using Hkmp.Fsm;
using Hkmp.Game.Client.Entity;
using Hkmp.Game.Command.Client;
using Hkmp.Game.Server;
using Hkmp.Game.Settings;
using Hkmp.Networking.Client;
using Hkmp.Networking.Packet;
using Hkmp.Networking.Packet.Data;
using Hkmp.Ui;
using Hkmp.Util;
using Modding;
using UnityEngine;
using UnityEngine.SceneManagement;
using Logger = Hkmp.Logging.Logger;
using Object = UnityEngine.Object;
using Vector2 = Hkmp.Math.Vector2;

namespace Hkmp.Game.Client;

/// <summary>
/// Class that manages the client state (similar to ServerManager).
/// </summary>
internal class ClientManager : IClientManager {
    #region Internal client manager variables and properties

    /// <summary>
    /// The net client instance.
    /// </summary>
    private readonly NetClient _netClient;

    /// <summary>
    /// The server manager instance.
    /// </summary>
    private readonly ServerManager _serverManager;

    /// <summary>
    /// The UI manager instance.
    /// </summary>
    private readonly UiManager _uiManager;

    /// <summary>
    /// The current server settings.
    /// </summary>
    private readonly ServerSettings _serverSettings;

    /// <summary>
    /// The loaded mod settings.
    /// </summary>
    private readonly ModSettings _modSettings;

    /// <summary>
    /// The player manager instance.
    /// </summary>
    private readonly PlayerManager _playerManager;

    /// <summary>
    /// The animation manager instance.
    /// </summary>
    private readonly AnimationManager _animationManager;

    /// <summary>
    /// The map manager instance.
    /// </summary>
    private readonly MapManager _mapManager;

    /// <summary>
    /// The entity manager instance.
    /// </summary>
    private readonly EntityManager _entityManager;

    /// <summary>
    /// The client addon manager instance.
    /// </summary>
    private readonly ClientAddonManager _addonManager;

    /// <summary>
    /// The client command manager instance.
    /// </summary>
    private readonly ClientCommandManager _commandManager;

    /// <summary>
    /// Dictionary containing a mapping from user IDs to the client player data.
    /// </summary>
    private readonly Dictionary<ushort, ClientPlayerData> _playerData;

    #endregion

    #region IClientManager properties

    /// <inheritdoc />
    public IMapManager MapManager => _mapManager;

    /// <inheritdoc />
    public string Username {
        get {
            if (!_netClient.IsConnected) {
                throw new Exception("Client is not connected, username is undefined");
            }

            return _username;
        }
    }

    /// <inheritdoc />
    public IReadOnlyCollection<IClientPlayer> Players => _playerData.Values;

    /// <inheritdoc />
    public event Action ConnectEvent;

    /// <inheritdoc />
    public event Action DisconnectEvent;

    /// <inheritdoc />
    public event Action<IClientPlayer> PlayerConnectEvent;

    /// <inheritdoc />
    public event Action<IClientPlayer> PlayerDisconnectEvent;

    /// <inheritdoc />
    public event Action<IClientPlayer> PlayerEnterSceneEvent;

    /// <inheritdoc />
    public event Action<IClientPlayer> PlayerLeaveSceneEvent;

    /// <inheritdoc />
    public Team Team => _playerManager.LocalPlayerTeam;

<<<<<<< HEAD
            // Then authorize the key on the locally hosted server
            serverManager.AuthorizeKey(modSettings.AuthKey);

            // Register packet handlers
            packetManager.RegisterClientPacketHandler<HelloClient>(ClientPacketId.HelloClient, OnHelloClient);
            packetManager.RegisterClientPacketHandler<ServerClientDisconnect>(ClientPacketId.ServerClientDisconnect,
                OnDisconnect);
            packetManager.RegisterClientPacketHandler<PlayerConnect>(ClientPacketId.PlayerConnect, OnPlayerConnect);
            packetManager.RegisterClientPacketHandler<ClientPlayerDisconnect>(ClientPacketId.PlayerDisconnect,
                OnPlayerDisconnect);
            packetManager.RegisterClientPacketHandler<ClientPlayerEnterScene>(ClientPacketId.PlayerEnterScene,
                OnPlayerEnterScene);
            packetManager.RegisterClientPacketHandler<ClientPlayerAlreadyInScene>(ClientPacketId.PlayerAlreadyInScene,
                OnPlayerAlreadyInScene);
            packetManager.RegisterClientPacketHandler<ClientPlayerLeaveScene>(ClientPacketId.PlayerLeaveScene,
                OnPlayerLeaveScene);
            packetManager.RegisterClientPacketHandler<PlayerUpdate>(ClientPacketId.PlayerUpdate, OnPlayerUpdate);
            packetManager.RegisterClientPacketHandler<PlayerMapUpdate>(ClientPacketId.PlayerMapUpdate,
                OnPlayerMapUpdate);
            packetManager.RegisterClientPacketHandler<EntitySpawn>(ClientPacketId.EntitySpawn, OnEntitySpawn);
            packetManager.RegisterClientPacketHandler<EntityUpdate>(ClientPacketId.EntityUpdate, OnEntityUpdate);
            packetManager.RegisterClientPacketHandler<GameSettingsUpdate>(ClientPacketId.GameSettingsUpdated,
                OnGameSettingsUpdated);
            packetManager.RegisterClientPacketHandler<ChatMessage>(ClientPacketId.ChatMessage, OnChatMessage);

            // Register handlers for events from UI
            uiManager.ConnectInterface.ConnectButtonPressed += Connect;
            uiManager.ConnectInterface.DisconnectButtonPressed += () => Disconnect();
            uiManager.SettingsInterface.OnTeamRadioButtonChange += InternalChangeTeam;
            uiManager.SettingsInterface.OnSkinIdChange += InternalChangeSkin;

            UiManager.InternalChatBox.ChatInputEvent += OnChatInput;

            netClient.ConnectEvent += response => uiManager.OnSuccessfulConnect();
            netClient.ConnectFailedEvent += OnConnectFailed;

            // Register the Hero Controller Start, which is when the local player spawns
            On.HeroController.Start += (orig, self) => {
                // Execute the original method
                orig(self);
                // If we are connect to a server, add a username to the player object
                if (netClient.IsConnected) {
                    _playerManager.AddNameToPlayer(
                        HeroController.instance.gameObject,
                        _username,
                        _playerManager.LocalPlayerTeam
                    );
                }
            };
=======
    #endregion
>>>>>>> 0f81a527

    /// <summary>
    /// The username that was last used to connect with.
    /// </summary>
    private string _username;

    /// <summary>
    /// Keeps track of the last updated location of the local player object.
    /// </summary>
    private Vector3 _lastPosition;

    /// <summary>
    /// Keeps track of the last updated scale of the local player object.
    /// </summary>
    private Vector3 _lastScale;

    /// <summary>
    /// Whether the scene has just changed and we are in a scene change.
    /// </summary>
    private bool _sceneChanged;

    /// <summary>
    /// Whether we have already determined whether we are scene host or not for the entity system.
    /// </summary>
    private bool _sceneHostDetermined;

    public ClientManager(
        NetClient netClient,
        ServerManager serverManager,
        PacketManager packetManager,
        UiManager uiManager,
        ServerSettings serverSettings,
        ModSettings modSettings
    ) {
        _netClient = netClient;
        _serverManager = serverManager;
        _uiManager = uiManager;
        _serverSettings = serverSettings;
        _modSettings = modSettings;

        _playerData = new Dictionary<ushort, ClientPlayerData>();

        _playerManager = new PlayerManager(packetManager, serverSettings, _playerData);
        _animationManager = new AnimationManager(netClient, _playerManager, packetManager, serverSettings);
        _mapManager = new MapManager(netClient, serverSettings);

        _entityManager = new EntityManager(netClient);

        new PauseManager(netClient).RegisterHooks();
        new FsmPatcher().RegisterHooks();

        _commandManager = new ClientCommandManager();
        var eventAggregator = new EventAggregator();

        var clientApi = new ClientApi(this, _commandManager, uiManager, netClient, eventAggregator);
        _addonManager = new ClientAddonManager(clientApi, _modSettings);
        
        RegisterCommands();

        ModHooks.FinishedLoadingModsHook += _addonManager.LoadAddons;

        // Check if there is a valid authentication key and if not, generate a new one
        if (!AuthUtil.IsValidAuthKey(modSettings.AuthKey)) {
            modSettings.AuthKey = AuthUtil.GenerateAuthKey();
        }

        // Then authorize the key on the locally hosted server
        serverManager.AuthorizeKey(modSettings.AuthKey);

        // Register packet handlers
        packetManager.RegisterClientPacketHandler<HelloClient>(ClientPacketId.HelloClient, OnHelloClient);
        packetManager.RegisterClientPacketHandler<ServerClientDisconnect>(ClientPacketId.ServerClientDisconnect,
            OnDisconnect);
        packetManager.RegisterClientPacketHandler<PlayerConnect>(ClientPacketId.PlayerConnect, OnPlayerConnect);
        packetManager.RegisterClientPacketHandler<ClientPlayerDisconnect>(ClientPacketId.PlayerDisconnect,
            OnPlayerDisconnect);
        packetManager.RegisterClientPacketHandler<ClientPlayerEnterScene>(ClientPacketId.PlayerEnterScene,
            OnPlayerEnterScene);
        packetManager.RegisterClientPacketHandler<ClientPlayerAlreadyInScene>(ClientPacketId.PlayerAlreadyInScene,
            OnPlayerAlreadyInScene);
        packetManager.RegisterClientPacketHandler<GenericClientData>(ClientPacketId.PlayerLeaveScene,
            OnPlayerLeaveScene);
        packetManager.RegisterClientPacketHandler<PlayerUpdate>(ClientPacketId.PlayerUpdate, OnPlayerUpdate);
        packetManager.RegisterClientPacketHandler<PlayerMapUpdate>(ClientPacketId.PlayerMapUpdate,
            OnPlayerMapUpdate);
        packetManager.RegisterClientPacketHandler<EntityUpdate>(ClientPacketId.EntityUpdate, OnEntityUpdate);
        packetManager.RegisterClientPacketHandler<ServerSettingsUpdate>(ClientPacketId.ServerSettingsUpdated,
            OnServerSettingsUpdated);
        packetManager.RegisterClientPacketHandler<ChatMessage>(ClientPacketId.ChatMessage, OnChatMessage);

        // Register handlers for events from UI
        uiManager.ConnectInterface.ConnectButtonPressed += Connect;
        uiManager.ConnectInterface.DisconnectButtonPressed += () => Disconnect();
        uiManager.SettingsInterface.OnTeamRadioButtonChange += InternalChangeTeam;
        uiManager.SettingsInterface.OnSkinIdChange += InternalChangeSkin;

        UiManager.InternalChatBox.ChatInputEvent += OnChatInput;

        netClient.ConnectEvent += _ => uiManager.OnSuccessfulConnect();
        netClient.ConnectFailedEvent += OnConnectFailed;

        // Register the Hero Controller Start, which is when the local player spawns
        On.HeroController.Start += (orig, self) => {
            // Execute the original method
            orig(self);
            // If we are connect to a server, add a username to the player object
            if (netClient.IsConnected) {
                _playerManager.AddNameToPlayer(
                    HeroController.instance.gameObject,
                    _username,
                    _playerManager.LocalPlayerTeam
                );
            }
        };

        // Register handlers for scene change and player update
        UnityEngine.SceneManagement.SceneManager.activeSceneChanged += OnSceneChange;
        On.HeroController.Update += OnPlayerUpdate;

        // Register client connect and timeout handler
        netClient.ConnectEvent += OnClientConnect;
        netClient.TimeoutEvent += OnTimeout;

        // Register application quit handler
        ModHooks.ApplicationQuitHook += OnApplicationQuit;
    }

    #region Internal client-manager methods

    /// <summary>
    /// Register the default client commands.
    /// </summary>
    private void RegisterCommands() {
        _commandManager.RegisterCommand(new ConnectCommand(this));
        _commandManager.RegisterCommand(new HostCommand(_serverManager));
        _commandManager.RegisterCommand(new AddonCommand(_addonManager, _netClient));
    }

    /// <summary>
    /// Connect the client to the server with the given address, port and username.
    /// </summary>
    /// <param name="address">The address of the server.</param>
    /// <param name="port">The port of the server.</param>
    /// <param name="username">The username of the client.</param>
    public void Connect(string address, int port, string username) {
        Logger.Info($"Connecting client to server: {address}:{port} as {username}");

        // Stop existing client
        if (_netClient.IsConnected) {
            Logger.Info("Client was already connected, disconnecting first");
            Disconnect();
        }

        // Store username, so we know what to send the server if we are connected
        _username = username;

        // Connect the network client
        _netClient.Connect(
            address,
            port,
            username,
            _modSettings.AuthKey,
            _addonManager.GetNetworkedAddonData()
        );
    }

    /// <inheritdoc />
    public void Disconnect() {
        if (_netClient.IsConnected) {
            // Send the server that we are disconnecting
            Logger.Info("Sending PlayerDisconnect packet");
            _netClient.UpdateManager.SetPlayerDisconnect();

            InternalDisconnect();
        }
    }

    /// <summary>
    /// Internal logic for disconnecting from the server.
    /// </summary>
    private void InternalDisconnect() {
        _netClient.Disconnect();

        // Let the player manager know we disconnected
        _playerManager.OnDisconnect();

        // Clear the player data dictionary
        _playerData.Clear();

        _uiManager.OnClientDisconnect();

        _addonManager.ClearNetworkedAddonIds();

        // Check whether the game is in the pause menu and reset timescale to 0 in that case
        if (UIManager.instance.uiState.Equals(UIState.PAUSED)) {
            PauseManager.SetTimeScale(0);
        }

        try {
            DisconnectEvent?.Invoke();
        } catch (Exception e) {
            Logger.Warn(
                $"Exception thrown while invoking Disconnect event:\n{e}");
        }
    }

    /// <summary>
    /// Callback method for when the connection to the server fails with a given result.
    /// </summary>
    /// <param name="result">The result of the failed connection.</param>
    private void OnConnectFailed(ConnectFailedResult result) {
        _uiManager.OnFailedConnect(result);

        if (result.Type == ConnectFailedResult.FailType.InvalidAddons) {
            // Inform the user of the correct addons that the server needs
            UiManager.InternalChatBox.AddMessage("Server requires the following addons:");

            // Keep track of addons that the client has that the server does not, by removing all addons
            // that the server reports to have
            var clientAddonData = _addonManager.GetNetworkedAddonData();

            // First check for each of the addons that the server has, whether the client has them or not
            foreach (var addonData in result.AddonData) {
                var addonName = addonData.Identifier;
                var addonVersion = addonData.Version;
                var message = $"  {addonName} v{addonVersion}";

                if (_addonManager.TryGetNetworkedAddon(addonName, addonVersion, out var addon)) {
                    if (addon is TogglableClientAddon { Disabled: true }) {
                        message += " (disabled)";
                    } else {
                        message += " (installed)";
                    }
                } else {
                    message += " (missing)";
                }

                UiManager.InternalChatBox.AddMessage(message);

                clientAddonData.Remove(addonData);
            }

            // If the client has additional addons that the server does not, we list these as well
            if (clientAddonData.Count > 0) {
                UiManager.InternalChatBox.AddMessage("Incompatible client addons:");

                foreach (var addonData in clientAddonData) {
                    UiManager.InternalChatBox.AddMessage($"  {addonData.Identifier} v{addonData.Version}");
                }
            }
        }
    }

    /// <summary>
    /// Callback method for when chat is input by the local user.
    /// </summary>
    /// <param name="message">The message that was submitted by the user.</param>
    private void OnChatInput(string message) {
        if (_commandManager.ProcessCommand(message)) {
            Logger.Debug("Chat input was processed as command");
            return;
        }

        if (!_netClient.IsConnected) {
            return;
        }

        _netClient.UpdateManager.SetChatMessage(message);
    }

    /// <summary>
    /// Internal method for changing the local player team.
    /// </summary>
    /// <param name="team">The new team.</param>
    private void InternalChangeTeam(Team team) {
        if (!_netClient.IsConnected) {
            return;
        }

        if (!_serverSettings.TeamsEnabled) {
            Logger.Debug("Team are not enabled by server");
            return;
        }

        if (_playerManager.LocalPlayerTeam == team) {
            return;
        }

        _playerManager.OnLocalPlayerTeamUpdate(team);

        _netClient.UpdateManager.SetTeamUpdate(team);

        UiManager.InternalChatBox.AddMessage($"You are now in Team {team}");
    }

    /// <summary>
    /// Internal method for changing the local player skin.
    /// </summary>
    /// <param name="skinId">The ID of the new skin.</param>
    private void InternalChangeSkin(byte skinId) {
        if (!_netClient.IsConnected) {
            return;
        }

        if (!_serverSettings.AllowSkins) {
            Logger.Debug("User changed skin ID, but skins are not allowed by server");
            return;
        }

        Logger.Debug($"Changed local player skin to ID: {skinId}");

        // Let the player manager handle the skin updating and send the change to the server
        _playerManager.UpdateLocalPlayerSkin(skinId);
        _netClient.UpdateManager.SetSkinUpdate(skinId);
    }

    /// <summary>
    /// Callback method for when the net client establishes a connection with a server.
    /// </summary>
    /// <param name="loginResponse">The login response received from the server.</param>
    private void OnClientConnect(LoginResponse loginResponse) {
        // First relay the addon order from the login response to the addon manager
        _addonManager.UpdateNetworkedAddonOrder(loginResponse.AddonOrder);

        // We should only be able to connect during a gameplay scene,
        // which is when the player is spawned already, so we can add the username
        _playerManager.AddNameToPlayer(HeroController.instance.gameObject, _username,
            _playerManager.LocalPlayerTeam);

        Logger.Info("Client is connected, sending Hello packet");

        // If we are in a non-gameplay scene, we transmit that we are not active yet
        var currentSceneName = SceneUtil.GetCurrentSceneName();
        if (SceneUtil.IsNonGameplayScene(currentSceneName)) {
            Logger.Error(
                $"Client connected during a non-gameplay scene named {currentSceneName}, this should never happen!");
            return;
        }

        var transform = HeroController.instance.transform;
        var position = transform.position;

        Logger.Info("Sending Hello packet");

        _netClient.UpdateManager.SetHelloServerData(
            _username,
            SceneUtil.GetCurrentSceneName(),
            new Vector2(position.x, position.y),
            transform.localScale.x > 0,
            (ushort) AnimationManager.GetCurrentAnimationClip()
        );

        // Since we are probably in the pause menu when we connect, set the timescale so the game
        // is running while paused
        PauseManager.SetTimeScale(1.0f);

        UiManager.InternalChatBox.AddMessage("You are connected to the server");

        try {
            ConnectEvent?.Invoke();
        } catch (Exception e) {
            Logger.Warn(
                $"Exception thrown while invoking Connect event:\n{e}");
        }
    }

    /// <summary>
    /// Callback method for when we receive the HelloClient data.
    /// </summary>
    /// <param name="helloClient">The HelloClient packet data.</param>
    private void OnHelloClient(HelloClient helloClient) {
        Logger.Info("Received HelloClient from server");

        // Fill the player data dictionary with the info from the packet
        foreach (var (id, username) in helloClient.ClientInfo) {
            _playerData[id] = new ClientPlayerData(id, username);
        }
    }

    /// <summary>
    /// Callback method for when we receive a server disconnect.
    /// </summary>
    private void OnDisconnect(ServerClientDisconnect disconnect) {
        Logger.Info($"Received ServerClientDisconnect, reason: {disconnect.Reason}");

        if (disconnect.Reason == DisconnectReason.Banned) {
            UiManager.InternalChatBox.AddMessage("You are banned from the server");
        } else if (disconnect.Reason == DisconnectReason.Kicked) {
            UiManager.InternalChatBox.AddMessage("You are kicked from the server");
        } else if (disconnect.Reason == DisconnectReason.Shutdown) {
            UiManager.InternalChatBox.AddMessage("You are disconnected from the server (server is shutting down)");
        }

        // Disconnect without sending the server that we disconnect, because the server knows that already
        InternalDisconnect();
    }

    /// <summary>
    /// Callback method for when a player connects to the server.
    /// </summary>
    /// <param name="playerConnect">The PlayerConnect packet data.</param>
    private void OnPlayerConnect(PlayerConnect playerConnect) {
        Logger.Info($"Received PlayerConnect data for ID: {playerConnect.Id}");

        var playerData = new ClientPlayerData(playerConnect.Id, playerConnect.Username);
        _playerData[playerConnect.Id] = playerData;

        UiManager.InternalChatBox.AddMessage($"Player '{playerConnect.Username}' connected to the server");

        try {
            PlayerConnectEvent?.Invoke(playerData);
        } catch (Exception e) {
            Logger.Warn(
                $"Exception thrown while invoking PlayerConnect event:\n{e}");
        }
    }

    /// <summary>
    /// Callback method for when a player disconnects from the server.
    /// </summary>
    /// <param name="playerDisconnect">The ClientPlayerDisconnect packet data.</param>
    private void OnPlayerDisconnect(ClientPlayerDisconnect playerDisconnect) {
        var id = playerDisconnect.Id;
        var username = playerDisconnect.Username;

        Logger.Info($"Received PlayerDisconnect data for ID: {id}, timed out: {playerDisconnect.TimedOut}");

        // Instruct the player manager to recycle the player object
        _playerManager.RecyclePlayer(id);

        // Destroy map icon
        _mapManager.RemoveEntryForPlayer(id);

        // Store a reference of the player data before removing it to pass to the API event
        _playerData.TryGetValue(id, out var playerData);

        // Clear the player from the player data mapping
        _playerData.Remove(id);

        if (playerDisconnect.TimedOut) {
            UiManager.InternalChatBox.AddMessage($"Player '{username}' timed out");
        } else {
            UiManager.InternalChatBox.AddMessage($"Player '{username}' disconnected from the server");
        }

        try {
            PlayerDisconnectEvent?.Invoke(playerData);
        } catch (Exception e) {
            Logger.Warn(
                $"Exception thrown while invoking PlayerDisconnect event:\n{e}");
        }
    }

<<<<<<< HEAD
            if (alreadyInScene.SceneHost) {
                // Notify the entity manager that we are scene host
                _entityManager.InitializeSceneHost();
            } else {
                // Notify the entity manager that we are scene client (non-host)
                _entityManager.InitializeSceneClient();
            }

            foreach (var entitySpawn in alreadyInScene.EntitySpawnList) {
                Logger.Info($"Updating already in scene spawned entity with ID: {entitySpawn.Id}, types: {entitySpawn.SpawningType}, {entitySpawn.SpawnedType}");
                _entityManager.SpawnEntity(entitySpawn.Id, entitySpawn.SpawningType, entitySpawn.SpawnedType);
            }

            foreach (var entityUpdate in alreadyInScene.EntityUpdateList) {
                Logger.Info($"Updating already in scene entity with ID: {entityUpdate.Id}");
                HandleEntityUpdate(entityUpdate, true);
            }
=======
    /// <summary>
    /// Callback method for when we receive that a player is already in the scene we are entering.
    /// </summary>
    /// <param name="alreadyInScene">The ClientPlayerAlreadyInScene packet data.</param>
    private void OnPlayerAlreadyInScene(ClientPlayerAlreadyInScene alreadyInScene) {
        Logger.Info("Received AlreadyInScene packet");
>>>>>>> 0f81a527

        foreach (var playerEnterScene in alreadyInScene.PlayerEnterSceneList) {
            Logger.Info($"Updating already in scene player with ID: {playerEnterScene.Id}");
            OnPlayerEnterScene(playerEnterScene);
        }

        if (alreadyInScene.SceneHost) {
            // Notify the entity manager that we are scene host
            _entityManager.OnBecomeSceneHost();
        } else {
            // Notify the entity manager that we are scene client (non-host)
            _entityManager.OnBecomeSceneClient();
        }

        // Whether there were players in the scene or not, we have now determined whether
        // we are the scene host
        _sceneHostDetermined = true;
    }

    /// <summary>
    /// Callback method for when another player enters our scene.
    /// </summary>
    /// <param name="enterSceneData">The ClientPlayerEnterScene packet data.</param>
    private void OnPlayerEnterScene(ClientPlayerEnterScene enterSceneData) {
        // Read ID from player data
        var id = enterSceneData.Id;

        Logger.Info($"Player {id} entered scene");

        if (!_playerData.TryGetValue(id, out var playerData)) {
            playerData = new ClientPlayerData(id, enterSceneData.Username);
            _playerData[id] = playerData;
        }

<<<<<<< HEAD
        /// <summary>
        /// Callback method for when a player leaves our scene.
        /// </summary>
        /// <param name="data">The client player leave scene packet data.</param>
        private void OnPlayerLeaveScene(ClientPlayerLeaveScene data) {
            var id = data.Id;

            Logger.Info($"Player {id} left scene");

            if (data.NewSceneHost) {
                _entityManager.BecomeSceneHost();
            }

            if (!_playerData.TryGetValue(id, out var playerData)) {
                Logger.Info($"Could not find player data for player with ID {id}");
                return;
            }
=======
        playerData.IsInLocalScene = true;

        _playerManager.SpawnPlayer(
            playerData,
            enterSceneData.Username,
            enterSceneData.Position,
            enterSceneData.Scale,
            enterSceneData.Team,
            enterSceneData.SkinId
        );
        _animationManager.UpdatePlayerAnimation(id, enterSceneData.AnimationClipId, 0);

        try {
            PlayerEnterSceneEvent?.Invoke(playerData);
        } catch (Exception e) {
            Logger.Warn(
                $"Exception thrown while invoking PlayerEnterScene event:\n{e}");
        }
    }
>>>>>>> 0f81a527

    /// <summary>
    /// Callback method for when a player leaves our scene.
    /// </summary>
    /// <param name="data">The generic client packet data.</param>
    private void OnPlayerLeaveScene(GenericClientData data) {
        var id = data.Id;

        Logger.Info($"Player {id} left scene");

        if (!_playerData.TryGetValue(id, out var playerData)) {
            Logger.Info($"Could not find player data for player with ID {id}");
            return;
        }

        // Recycle corresponding player
        _playerManager.RecyclePlayer(id);

        playerData.IsInLocalScene = false;
        foreach (Transform child in playerData.PlayerObject.transform) {
            foreach (Transform grandChild in child) {
                Object.Destroy(grandChild.gameObject);
            }
        }

        try {
            PlayerLeaveSceneEvent?.Invoke(playerData);
        } catch (Exception e) {
            Logger.Warn(
                $"Exception thrown while invoking PlayerLeaveScene event:\n{e}");
        }
    }

    /// <summary>
    /// Callback method for when a player update is received.
    /// </summary>
    /// <param name="playerUpdate">The PlayerUpdate packet data.</param>
    private void OnPlayerUpdate(PlayerUpdate playerUpdate) {
        // Update the values of the player objects in the packet
        if (playerUpdate.UpdateTypes.Contains(PlayerUpdateType.Position)) {
            _playerManager.UpdatePosition(playerUpdate.Id, playerUpdate.Position);
        }

        if (playerUpdate.UpdateTypes.Contains(PlayerUpdateType.Scale)) {
            _playerManager.UpdateScale(playerUpdate.Id, playerUpdate.Scale);
        }

<<<<<<< HEAD
        /// <summary>
        /// Callback method for when an entity spawn is received.
        /// </summary>
        /// <param name="entitySpawn">The EntitySpawn packet data.</param>
        private void OnEntitySpawn(EntitySpawn entitySpawn) {
            _entityManager.SpawnEntity(entitySpawn.Id, entitySpawn.SpawningType, entitySpawn.SpawnedType);
        }

        /// <summary>
        /// Callback method for when an entity update is received.
        /// </summary>
        /// <param name="entityUpdate">The EntityUpdate packet data.</param>
        private void OnEntityUpdate(EntityUpdate entityUpdate) {
            // We only propagate entity updates to the entity manager if we have determined the scene host
            if (!_sceneHostDetermined) {
                return;
            }
            
            HandleEntityUpdate(entityUpdate);
        }

        /// <summary>
        /// Method for handling received entity updates.
        /// </summary>
        /// <param name="entityUpdate">The entity update to handle.</param>
        /// <param name="alreadyInSceneUpdate">Whether this is the update from the already in scene packet.</param>
        private void HandleEntityUpdate(EntityUpdate entityUpdate, bool alreadyInSceneUpdate = false) {
            if (entityUpdate.UpdateTypes.Contains(EntityUpdateType.Position)) {
                _entityManager.UpdateEntityPosition(entityUpdate.Id, entityUpdate.Position);
            }
            
            if (entityUpdate.UpdateTypes.Contains(EntityUpdateType.Scale)) {
                _entityManager.UpdateEntityScale(entityUpdate.Id, entityUpdate.Scale);
            }
            
            if (entityUpdate.UpdateTypes.Contains(EntityUpdateType.Animation)) {
                _entityManager.UpdateEntityAnimation(
                    entityUpdate.Id, 
                    entityUpdate.AnimationId, 
                    entityUpdate.AnimationWrapMode,
                    alreadyInSceneUpdate
=======
        if (playerUpdate.UpdateTypes.Contains(PlayerUpdateType.MapPosition)) {
            _mapManager.UpdatePlayerIcon(playerUpdate.Id, playerUpdate.MapPosition);
        }

        if (playerUpdate.UpdateTypes.Contains(PlayerUpdateType.Animation)) {
            foreach (var animationInfo in playerUpdate.AnimationInfos) {
                _animationManager.OnPlayerAnimationUpdate(
                    playerUpdate.Id,
                    animationInfo.ClipId,
                    animationInfo.Frame,
                    animationInfo.EffectInfo
>>>>>>> 0f81a527
                );
            }
        }
    }

<<<<<<< HEAD
            if (entityUpdate.UpdateTypes.Contains(EntityUpdateType.Active)) {
                _entityManager.UpdateEntityIsActive(entityUpdate.Id, entityUpdate.IsActive);
            }

            if (entityUpdate.UpdateTypes.Contains(EntityUpdateType.Data)) {
                _entityManager.UpdateEntityData(entityUpdate.Id, entityUpdate.GenericData);
            }
=======
    /// <summary>
    /// Callback method for when a player's map icon updates.
    /// </summary>
    /// <param name="playerMapUpdate">The PlayerMapUpdate packet data.</param>
    private void OnPlayerMapUpdate(PlayerMapUpdate playerMapUpdate) {
        _mapManager.UpdatePlayerHasIcon(playerMapUpdate.Id, playerMapUpdate.HasIcon);
    }

    /// <summary>
    /// Callback method for when an entity update is received.
    /// </summary>
    /// <param name="entityUpdate">The EntityUpdate packet data.</param>
    private void OnEntityUpdate(EntityUpdate entityUpdate) {
        // We only propagate entity updates to the entity manager if we have determined the scene host
        if (!_sceneHostDetermined) {
            return;
        }

        if (entityUpdate.UpdateTypes.Contains(EntityUpdateType.Position)) {
            _entityManager.UpdateEntityPosition((EntityType) entityUpdate.EntityType, entityUpdate.Id,
                entityUpdate.Position);
>>>>>>> 0f81a527
        }

        if (entityUpdate.UpdateTypes.Contains(EntityUpdateType.State)) {
            List<byte> variables;

            if (entityUpdate.UpdateTypes.Contains(EntityUpdateType.Variables)) {
                variables = entityUpdate.Variables;
            } else {
                variables = new List<byte>();
            }

            _entityManager.UpdateEntityState(
                (EntityType) entityUpdate.EntityType,
                entityUpdate.Id,
                entityUpdate.State,
                variables
            );
        }
    }

    /// <summary>
    /// Callback method for when the server settings are updated by the server.
    /// </summary>
    /// <param name="update">The <see cref="ServerSettingsUpdate"/> packet data.</param>
    private void OnServerSettingsUpdated(ServerSettingsUpdate update) {
        var pvpChanged = false;
        var bodyDamageChanged = false;
        var displayNamesChanged = false;
        var alwaysShowMapChanged = false;
        var onlyCompassChanged = false;
        var teamsChanged = false;
        var allowSkinsChanged = false;

        // Check whether the PvP state changed
        if (_serverSettings.IsPvpEnabled != update.ServerSettings.IsPvpEnabled) {
            pvpChanged = true;

            var message = $"PvP is now {(update.ServerSettings.IsPvpEnabled ? "enabled" : "disabled")}";

            UiManager.InternalChatBox.AddMessage(message);
            Logger.Info(message);
        }

        // Check whether the body damage state changed
        if (_serverSettings.IsBodyDamageEnabled != update.ServerSettings.IsBodyDamageEnabled) {
            bodyDamageChanged = true;

            var message =
                $"Body damage is now {(update.ServerSettings.IsBodyDamageEnabled ? "enabled" : "disabled")}";

            UiManager.InternalChatBox.AddMessage(message);
            Logger.Info(message);
        }

        // Check whether the always show map icons state changed
        if (_serverSettings.AlwaysShowMapIcons != update.ServerSettings.AlwaysShowMapIcons) {
            alwaysShowMapChanged = true;

            var message =
                $"Map icons are now{(update.ServerSettings.AlwaysShowMapIcons ? "" : " not")} always visible";

            UiManager.InternalChatBox.AddMessage(message);
            Logger.Info(message);
        }

        // Check whether the wayward compass broadcast state changed
        if (_serverSettings.OnlyBroadcastMapIconWithWaywardCompass !=
            update.ServerSettings.OnlyBroadcastMapIconWithWaywardCompass) {
            onlyCompassChanged = true;

            var message =
                $"Map icons are {(update.ServerSettings.OnlyBroadcastMapIconWithWaywardCompass ? "now only" : "not")} broadcast when wearing the Wayward Compass charm";

            UiManager.InternalChatBox.AddMessage(message);
            Logger.Info(message);
        }

        // Check whether the display names setting changed
        if (_serverSettings.DisplayNames != update.ServerSettings.DisplayNames) {
            displayNamesChanged = true;

            var message = $"Names are {(update.ServerSettings.DisplayNames ? "now" : "no longer")} displayed";

            UiManager.InternalChatBox.AddMessage(message);
            Logger.Info(message);
        }

        // Check whether the teams enabled setting changed
        if (_serverSettings.TeamsEnabled != update.ServerSettings.TeamsEnabled) {
            teamsChanged = true;

            var message = $"Teams are {(update.ServerSettings.TeamsEnabled ? "now" : "no longer")} enabled";

            UiManager.InternalChatBox.AddMessage(message);
            Logger.Info(message);
        }

        // Check whether allow skins setting changed
        if (_serverSettings.AllowSkins != update.ServerSettings.AllowSkins) {
            allowSkinsChanged = true;

            var message = $"Skins are {(update.ServerSettings.AllowSkins ? "now" : "no longer")} enabled";

            UiManager.InternalChatBox.AddMessage(message);
            Logger.Info(message);
        }

        // Update the settings so callbacks can read updated values
        _serverSettings.SetAllProperties(update.ServerSettings);

        // Only update the player manager if the either PvP or body damage have been changed
        if (pvpChanged || bodyDamageChanged || displayNamesChanged) {
            _playerManager.OnServerSettingsUpdated(pvpChanged || bodyDamageChanged, displayNamesChanged);
        }

        if (alwaysShowMapChanged || onlyCompassChanged) {
            if (!_serverSettings.AlwaysShowMapIcons && !_serverSettings.OnlyBroadcastMapIconWithWaywardCompass) {
                _mapManager.RemoveAllIcons();
            }
        }

        // If the teams setting changed, we invoke the registered event handler if they exist
        if (teamsChanged) {
            // If the team setting was disabled, we reset all teams 
            if (!_serverSettings.TeamsEnabled) {
                _playerManager.ResetAllTeams();
            }

            _uiManager.OnTeamSettingChange();
        }

        // If the allow skins setting changed and it is no longer allowed, we reset all existing skins
        if (allowSkinsChanged && !_serverSettings.AllowSkins) {
            _playerManager.ResetAllPlayerSkins();
        }
    }

    /// <summary>
    /// Callback method for when the Unity scene changes.
    /// </summary>
    /// <param name="oldScene">The old scene instance.</param>
    /// <param name="newScene">The new scene instance.</param>
    private void OnSceneChange(Scene oldScene, Scene newScene) {
        Logger.Info($"Scene changed from {oldScene.name} to {newScene.name}");

        // Always recycle existing players, because we changed scenes
        _playerManager.RecycleAllPlayers();

        // For each known player set that they are not in our scene anymore
        foreach (var playerData in _playerData.Values) {
            playerData.IsInLocalScene = false;
        }

        // If we are not connected, there is nothing to send to
        if (!_netClient.IsConnected) {
            return;
        }

        _sceneChanged = true;

        // Reset the status of whether we determined the scene host or not
        _sceneHostDetermined = false;

        // Ignore scene changes from and to non-gameplay scenes
        if (SceneUtil.IsNonGameplayScene(oldScene.name) && SceneUtil.IsNonGameplayScene(newScene.name)) {
            return;
        }

        _netClient.UpdateManager.SetLeftScene();
    }

    /// <summary>
    /// Callback method on the HeroController#Update method.
    /// </summary>
    /// <param name="orig">The original method.</param>
    /// <param name="self">The HeroController instance.</param>
    private void OnPlayerUpdate(On.HeroController.orig_Update orig, HeroController self) {
        // Make sure the original method executes
        orig(self);

        // Ignore player position updates on non-gameplay scenes
        var currentSceneName = SceneUtil.GetCurrentSceneName();
        if (SceneUtil.IsNonGameplayScene(currentSceneName)) {
            return;
        }

        // If we are not connected, there is nothing to send to
        if (!_netClient.IsConnected) {
            return;
        }

        var heroTransform = HeroController.instance.transform;

        var newPosition = heroTransform.position;
        // If the position changed since last check
        if (newPosition != _lastPosition) {
            // Update the last position, since it changed
            _lastPosition = newPosition;

            if (_sceneChanged) {
                _sceneChanged = false;


                // Set some default values for the packet variables in case we don't have a HeroController instance
                // This might happen when we are in a non-gameplay scene without the knight
                var position = Vector2.Zero;
                var scale = Vector3.zero;
                ushort animationClipId = 0;

                // If we do have a HeroController instance, use its values
                if (HeroController.instance != null) {
                    var transform = HeroController.instance.transform;
                    var transformPos = transform.position;

                    position = new Vector2(transformPos.x, transformPos.y);
                    scale = transform.localScale;
                    animationClipId = (ushort) AnimationManager.GetCurrentAnimationClip();
                }

                Logger.Debug("Sending EnterScene packet");

                _netClient.UpdateManager.SetEnterSceneData(
                    SceneUtil.GetCurrentSceneName(),
                    position,
                    scale.x > 0,
                    animationClipId
                );
            } else {
                // If this was not the first position update after a scene change,
                // we can simply send a position update packet
                _netClient.UpdateManager.UpdatePlayerPosition(new Vector2(newPosition.x, newPosition.y));
            }
        }

        var newScale = heroTransform.localScale;
        // If the scale changed since last check
        if (newScale != _lastScale) {
            _netClient.UpdateManager.UpdatePlayerScale(newScale.x > 0);

            // Update the last scale, since it changed
            _lastScale = newScale;
        }
    }

    /// <summary>
    /// Callback method for when a chat message is received.
    /// </summary>
    /// <param name="chatMessage">The ChatMessage packet data.</param>
    private void OnChatMessage(ChatMessage chatMessage) {
        UiManager.InternalChatBox.AddMessage(chatMessage.Message);
    }

    /// <summary>
    /// Callback method for when the net client is timed out.
    /// </summary>
    private void OnTimeout() {
        if (!_netClient.IsConnected) {
            return;
        }

        Logger.Info("Connection to server timed out, disconnecting");
        UiManager.InternalChatBox.AddMessage("You are disconnected from the server (server timed out)");

        Disconnect();
    }

    /// <summary>
    /// Callback method for when the local user quits the application.
    /// </summary>
    private void OnApplicationQuit() {
        if (!_netClient.IsConnected) {
            return;
        }

        // Send a disconnect packet before exiting the application
        Logger.Debug("Sending PlayerDisconnect packet");
        _netClient.UpdateManager.SetPlayerDisconnect();
        _netClient.Disconnect();
    }

    #endregion

    #region IClientManager methods

    /// <inheritdoc />
    public IClientPlayer GetPlayer(ushort id) {
        return TryGetPlayer(id, out var player) ? player : null;
    }

    /// <inheritdoc />
    public bool TryGetPlayer(ushort id, out IClientPlayer player) {
        var found = _playerData.TryGetValue(id, out var playerData);
        player = playerData;

        return found;
    }

    /// <inheritdoc />
    public void ChangeTeam(Team team) {
        if (!_netClient.IsConnected) {
            throw new InvalidOperationException("Client is not connected, cannot change team");
        }

        InternalChangeTeam(team);
    }

    /// <inheritdoc />
    public void ChangeSkin(byte skinId) {
        if (!_netClient.IsConnected) {
            throw new InvalidOperationException("Client is not connected, cannot change skin");
        }

        InternalChangeSkin(skinId);
    }

    #endregion
}<|MERGE_RESOLUTION|>--- conflicted
+++ resolved
@@ -131,59 +131,7 @@
     /// <inheritdoc />
     public Team Team => _playerManager.LocalPlayerTeam;
 
-<<<<<<< HEAD
-            // Then authorize the key on the locally hosted server
-            serverManager.AuthorizeKey(modSettings.AuthKey);
-
-            // Register packet handlers
-            packetManager.RegisterClientPacketHandler<HelloClient>(ClientPacketId.HelloClient, OnHelloClient);
-            packetManager.RegisterClientPacketHandler<ServerClientDisconnect>(ClientPacketId.ServerClientDisconnect,
-                OnDisconnect);
-            packetManager.RegisterClientPacketHandler<PlayerConnect>(ClientPacketId.PlayerConnect, OnPlayerConnect);
-            packetManager.RegisterClientPacketHandler<ClientPlayerDisconnect>(ClientPacketId.PlayerDisconnect,
-                OnPlayerDisconnect);
-            packetManager.RegisterClientPacketHandler<ClientPlayerEnterScene>(ClientPacketId.PlayerEnterScene,
-                OnPlayerEnterScene);
-            packetManager.RegisterClientPacketHandler<ClientPlayerAlreadyInScene>(ClientPacketId.PlayerAlreadyInScene,
-                OnPlayerAlreadyInScene);
-            packetManager.RegisterClientPacketHandler<ClientPlayerLeaveScene>(ClientPacketId.PlayerLeaveScene,
-                OnPlayerLeaveScene);
-            packetManager.RegisterClientPacketHandler<PlayerUpdate>(ClientPacketId.PlayerUpdate, OnPlayerUpdate);
-            packetManager.RegisterClientPacketHandler<PlayerMapUpdate>(ClientPacketId.PlayerMapUpdate,
-                OnPlayerMapUpdate);
-            packetManager.RegisterClientPacketHandler<EntitySpawn>(ClientPacketId.EntitySpawn, OnEntitySpawn);
-            packetManager.RegisterClientPacketHandler<EntityUpdate>(ClientPacketId.EntityUpdate, OnEntityUpdate);
-            packetManager.RegisterClientPacketHandler<GameSettingsUpdate>(ClientPacketId.GameSettingsUpdated,
-                OnGameSettingsUpdated);
-            packetManager.RegisterClientPacketHandler<ChatMessage>(ClientPacketId.ChatMessage, OnChatMessage);
-
-            // Register handlers for events from UI
-            uiManager.ConnectInterface.ConnectButtonPressed += Connect;
-            uiManager.ConnectInterface.DisconnectButtonPressed += () => Disconnect();
-            uiManager.SettingsInterface.OnTeamRadioButtonChange += InternalChangeTeam;
-            uiManager.SettingsInterface.OnSkinIdChange += InternalChangeSkin;
-
-            UiManager.InternalChatBox.ChatInputEvent += OnChatInput;
-
-            netClient.ConnectEvent += response => uiManager.OnSuccessfulConnect();
-            netClient.ConnectFailedEvent += OnConnectFailed;
-
-            // Register the Hero Controller Start, which is when the local player spawns
-            On.HeroController.Start += (orig, self) => {
-                // Execute the original method
-                orig(self);
-                // If we are connect to a server, add a username to the player object
-                if (netClient.IsConnected) {
-                    _playerManager.AddNameToPlayer(
-                        HeroController.instance.gameObject,
-                        _username,
-                        _playerManager.LocalPlayerTeam
-                    );
-                }
-            };
-=======
     #endregion
->>>>>>> 0f81a527
 
     /// <summary>
     /// The username that was last used to connect with.
@@ -264,11 +212,12 @@
             OnPlayerEnterScene);
         packetManager.RegisterClientPacketHandler<ClientPlayerAlreadyInScene>(ClientPacketId.PlayerAlreadyInScene,
             OnPlayerAlreadyInScene);
-        packetManager.RegisterClientPacketHandler<GenericClientData>(ClientPacketId.PlayerLeaveScene,
+        packetManager.RegisterClientPacketHandler<ClientPlayerLeaveScene>(ClientPacketId.PlayerLeaveScene,
             OnPlayerLeaveScene);
         packetManager.RegisterClientPacketHandler<PlayerUpdate>(ClientPacketId.PlayerUpdate, OnPlayerUpdate);
         packetManager.RegisterClientPacketHandler<PlayerMapUpdate>(ClientPacketId.PlayerMapUpdate,
             OnPlayerMapUpdate);
+        packetManager.RegisterClientPacketHandler<EntitySpawn>(ClientPacketId.EntitySpawn, OnEntitySpawn);
         packetManager.RegisterClientPacketHandler<EntityUpdate>(ClientPacketId.EntityUpdate, OnEntityUpdate);
         packetManager.RegisterClientPacketHandler<ServerSettingsUpdate>(ClientPacketId.ServerSettingsUpdated,
             OnServerSettingsUpdated);
@@ -637,32 +586,12 @@
         }
     }
 
-<<<<<<< HEAD
-            if (alreadyInScene.SceneHost) {
-                // Notify the entity manager that we are scene host
-                _entityManager.InitializeSceneHost();
-            } else {
-                // Notify the entity manager that we are scene client (non-host)
-                _entityManager.InitializeSceneClient();
-            }
-
-            foreach (var entitySpawn in alreadyInScene.EntitySpawnList) {
-                Logger.Info($"Updating already in scene spawned entity with ID: {entitySpawn.Id}, types: {entitySpawn.SpawningType}, {entitySpawn.SpawnedType}");
-                _entityManager.SpawnEntity(entitySpawn.Id, entitySpawn.SpawningType, entitySpawn.SpawnedType);
-            }
-
-            foreach (var entityUpdate in alreadyInScene.EntityUpdateList) {
-                Logger.Info($"Updating already in scene entity with ID: {entityUpdate.Id}");
-                HandleEntityUpdate(entityUpdate, true);
-            }
-=======
     /// <summary>
     /// Callback method for when we receive that a player is already in the scene we are entering.
     /// </summary>
     /// <param name="alreadyInScene">The ClientPlayerAlreadyInScene packet data.</param>
     private void OnPlayerAlreadyInScene(ClientPlayerAlreadyInScene alreadyInScene) {
         Logger.Info("Received AlreadyInScene packet");
->>>>>>> 0f81a527
 
         foreach (var playerEnterScene in alreadyInScene.PlayerEnterSceneList) {
             Logger.Info($"Updating already in scene player with ID: {playerEnterScene.Id}");
@@ -671,10 +600,20 @@
 
         if (alreadyInScene.SceneHost) {
             // Notify the entity manager that we are scene host
-            _entityManager.OnBecomeSceneHost();
+            _entityManager.InitializeSceneHost();
         } else {
             // Notify the entity manager that we are scene client (non-host)
-            _entityManager.OnBecomeSceneClient();
+            _entityManager.InitializeSceneClient();
+        }
+        
+        foreach (var entitySpawn in alreadyInScene.EntitySpawnList) {
+            Logger.Info($"Updating already in scene spawned entity with ID: {entitySpawn.Id}, types: {entitySpawn.SpawningType}, {entitySpawn.SpawnedType}");
+            _entityManager.SpawnEntity(entitySpawn.Id, entitySpawn.SpawningType, entitySpawn.SpawnedType);
+        }
+
+        foreach (var entityUpdate in alreadyInScene.EntityUpdateList) {
+            Logger.Info($"Updating already in scene entity with ID: {entityUpdate.Id}");
+            HandleEntityUpdate(entityUpdate, true);
         }
 
         // Whether there were players in the scene or not, we have now determined whether
@@ -697,25 +636,6 @@
             _playerData[id] = playerData;
         }
 
-<<<<<<< HEAD
-        /// <summary>
-        /// Callback method for when a player leaves our scene.
-        /// </summary>
-        /// <param name="data">The client player leave scene packet data.</param>
-        private void OnPlayerLeaveScene(ClientPlayerLeaveScene data) {
-            var id = data.Id;
-
-            Logger.Info($"Player {id} left scene");
-
-            if (data.NewSceneHost) {
-                _entityManager.BecomeSceneHost();
-            }
-
-            if (!_playerData.TryGetValue(id, out var playerData)) {
-                Logger.Info($"Could not find player data for player with ID {id}");
-                return;
-            }
-=======
         playerData.IsInLocalScene = true;
 
         _playerManager.SpawnPlayer(
@@ -735,17 +655,20 @@
                 $"Exception thrown while invoking PlayerEnterScene event:\n{e}");
         }
     }
->>>>>>> 0f81a527
 
     /// <summary>
     /// Callback method for when a player leaves our scene.
     /// </summary>
-    /// <param name="data">The generic client packet data.</param>
-    private void OnPlayerLeaveScene(GenericClientData data) {
+    /// <param name="data">The client player leave scene packet data.</param>
+    private void OnPlayerLeaveScene(ClientPlayerLeaveScene data) {
         var id = data.Id;
 
         Logger.Info($"Player {id} left scene");
 
+        if (data.NewSceneHost) {
+            _entityManager.BecomeSceneHost();
+        }
+        
         if (!_playerData.TryGetValue(id, out var playerData)) {
             Logger.Info($"Could not find player data for player with ID {id}");
             return;
@@ -783,49 +706,6 @@
             _playerManager.UpdateScale(playerUpdate.Id, playerUpdate.Scale);
         }
 
-<<<<<<< HEAD
-        /// <summary>
-        /// Callback method for when an entity spawn is received.
-        /// </summary>
-        /// <param name="entitySpawn">The EntitySpawn packet data.</param>
-        private void OnEntitySpawn(EntitySpawn entitySpawn) {
-            _entityManager.SpawnEntity(entitySpawn.Id, entitySpawn.SpawningType, entitySpawn.SpawnedType);
-        }
-
-        /// <summary>
-        /// Callback method for when an entity update is received.
-        /// </summary>
-        /// <param name="entityUpdate">The EntityUpdate packet data.</param>
-        private void OnEntityUpdate(EntityUpdate entityUpdate) {
-            // We only propagate entity updates to the entity manager if we have determined the scene host
-            if (!_sceneHostDetermined) {
-                return;
-            }
-            
-            HandleEntityUpdate(entityUpdate);
-        }
-
-        /// <summary>
-        /// Method for handling received entity updates.
-        /// </summary>
-        /// <param name="entityUpdate">The entity update to handle.</param>
-        /// <param name="alreadyInSceneUpdate">Whether this is the update from the already in scene packet.</param>
-        private void HandleEntityUpdate(EntityUpdate entityUpdate, bool alreadyInSceneUpdate = false) {
-            if (entityUpdate.UpdateTypes.Contains(EntityUpdateType.Position)) {
-                _entityManager.UpdateEntityPosition(entityUpdate.Id, entityUpdate.Position);
-            }
-            
-            if (entityUpdate.UpdateTypes.Contains(EntityUpdateType.Scale)) {
-                _entityManager.UpdateEntityScale(entityUpdate.Id, entityUpdate.Scale);
-            }
-            
-            if (entityUpdate.UpdateTypes.Contains(EntityUpdateType.Animation)) {
-                _entityManager.UpdateEntityAnimation(
-                    entityUpdate.Id, 
-                    entityUpdate.AnimationId, 
-                    entityUpdate.AnimationWrapMode,
-                    alreadyInSceneUpdate
-=======
         if (playerUpdate.UpdateTypes.Contains(PlayerUpdateType.MapPosition)) {
             _mapManager.UpdatePlayerIcon(playerUpdate.Id, playerUpdate.MapPosition);
         }
@@ -837,27 +717,25 @@
                     animationInfo.ClipId,
                     animationInfo.Frame,
                     animationInfo.EffectInfo
->>>>>>> 0f81a527
                 );
             }
         }
     }
 
-<<<<<<< HEAD
-            if (entityUpdate.UpdateTypes.Contains(EntityUpdateType.Active)) {
-                _entityManager.UpdateEntityIsActive(entityUpdate.Id, entityUpdate.IsActive);
-            }
-
-            if (entityUpdate.UpdateTypes.Contains(EntityUpdateType.Data)) {
-                _entityManager.UpdateEntityData(entityUpdate.Id, entityUpdate.GenericData);
-            }
-=======
     /// <summary>
     /// Callback method for when a player's map icon updates.
     /// </summary>
     /// <param name="playerMapUpdate">The PlayerMapUpdate packet data.</param>
     private void OnPlayerMapUpdate(PlayerMapUpdate playerMapUpdate) {
         _mapManager.UpdatePlayerHasIcon(playerMapUpdate.Id, playerMapUpdate.HasIcon);
+    }
+    
+    /// <summary>
+    /// Callback method for when an entity spawn is received.
+    /// </summary>
+    /// <param name="entitySpawn">The EntitySpawn packet data.</param>
+    private void OnEntitySpawn(EntitySpawn entitySpawn) {
+        _entityManager.SpawnEntity(entitySpawn.Id, entitySpawn.SpawningType, entitySpawn.SpawnedType);
     }
 
     /// <summary>
@@ -870,27 +748,38 @@
             return;
         }
 
+        HandleEntityUpdate(entityUpdate);
+    }
+    
+    /// <summary>
+    /// Method for handling received entity updates.
+    /// </summary>
+    /// <param name="entityUpdate">The entity update to handle.</param>
+    /// <param name="alreadyInSceneUpdate">Whether this is the update from the already in scene packet.</param>
+    private void HandleEntityUpdate(EntityUpdate entityUpdate, bool alreadyInSceneUpdate = false) {
         if (entityUpdate.UpdateTypes.Contains(EntityUpdateType.Position)) {
-            _entityManager.UpdateEntityPosition((EntityType) entityUpdate.EntityType, entityUpdate.Id,
-                entityUpdate.Position);
->>>>>>> 0f81a527
-        }
-
-        if (entityUpdate.UpdateTypes.Contains(EntityUpdateType.State)) {
-            List<byte> variables;
-
-            if (entityUpdate.UpdateTypes.Contains(EntityUpdateType.Variables)) {
-                variables = entityUpdate.Variables;
-            } else {
-                variables = new List<byte>();
-            }
-
-            _entityManager.UpdateEntityState(
-                (EntityType) entityUpdate.EntityType,
-                entityUpdate.Id,
-                entityUpdate.State,
-                variables
+            _entityManager.UpdateEntityPosition(entityUpdate.Id, entityUpdate.Position);
+        }
+
+        if (entityUpdate.UpdateTypes.Contains(EntityUpdateType.Scale)) {
+            _entityManager.UpdateEntityScale(entityUpdate.Id, entityUpdate.Scale);
+        }
+            
+        if (entityUpdate.UpdateTypes.Contains(EntityUpdateType.Animation)) {
+            _entityManager.UpdateEntityAnimation(
+                entityUpdate.Id, 
+                entityUpdate.AnimationId, 
+                entityUpdate.AnimationWrapMode,
+                alreadyInSceneUpdate
             );
+        }
+
+        if (entityUpdate.UpdateTypes.Contains(EntityUpdateType.Active)) {
+            _entityManager.UpdateEntityIsActive(entityUpdate.Id, entityUpdate.IsActive);
+        }
+
+        if (entityUpdate.UpdateTypes.Contains(EntityUpdateType.Data)) {
+            _entityManager.UpdateEntityData(entityUpdate.Id, entityUpdate.GenericData);
         }
     }
 
