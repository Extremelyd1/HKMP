--- conflicted
+++ resolved
@@ -217,11 +217,7 @@
                 _playerManager.AddNameToPlayer(HeroController.instance.gameObject, _username,
                     _playerManager.LocalPlayerTeam);
             });
-<<<<<<< HEAD
-            
-=======
-
->>>>>>> 20f242ce
+
             Logger.Get().Info(this, "Client is connected, sending Hello packet");
 
             // If we are in a non-gameplay scene, we transmit that we are not active yet
@@ -244,27 +240,18 @@
                 transform.localScale.x > 0,
                 (ushort) _animationManager.GetCurrentAnimationClip()
             );
-            
+
             // Since we are probably in the pause menu when we connect, set the timescale so the game
             // is running while paused
             PauseManager.SetTimeScale(1.0f);
-<<<<<<< HEAD
-            
-=======
-
->>>>>>> 20f242ce
+
             // We have established a TCP connection so we should receive heart beats now
             _heartBeatReceiveStopwatch.Reset();
             _heartBeatReceiveStopwatch.Start();
-            
+
             MonoBehaviourUtil.Instance.OnUpdateEvent += CheckHeartBeat;
-<<<<<<< HEAD
-            
-            UI.UIManager.InfoBox.AddMessage("You are connected to the server");
-=======
 
             Ui.UiManager.InfoBox.AddMessage("You are connected to the server");
->>>>>>> 20f242ce
         }
 
         private void OnServerShutdown() {
