using System;
using System.Collections.Generic;
using GlobalEnums;
using Hkmp.Animation;
using Hkmp.Api.Client;
using Hkmp.Eventing;
using Hkmp.Fsm;
using Hkmp.Game.Client.Entity;
using Hkmp.Game.Client.Save;
using Hkmp.Game.Command.Client;
using Hkmp.Game.Server;
using Hkmp.Game.Settings;
using Hkmp.Networking.Client;
using Hkmp.Networking.Packet;
using Hkmp.Networking.Packet.Data;
using Hkmp.Networking.Packet.Update;
using Hkmp.Ui;
using Hkmp.Util;
using Modding;
using UnityEngine;
using UnityEngine.SceneManagement;
using Logger = Hkmp.Logging.Logger;
using Object = UnityEngine.Object;
using Vector2 = Hkmp.Math.Vector2;

namespace Hkmp.Game.Client;

/// <summary>
/// Class that manages the client state (similar to ServerManager).
/// </summary>
internal class ClientManager : IClientManager {
    #region Internal client manager variables and properties

    /// <summary>
    /// The net client instance.
    /// </summary>
    private readonly NetClient _netClient;

    /// <summary>
    /// The packet manager instance for registering packet handler when we connect to a server.
    /// </summary>
    private readonly PacketManager _packetManager;

    /// <summary>
    /// The UI manager instance.
    /// </summary>
    private readonly UiManager _uiManager;

    /// <summary>
    /// The current server settings.
    /// </summary>
    private readonly ServerSettings _serverSettings;

    /// <summary>
    /// The loaded mod settings.
    /// </summary>
    private readonly ModSettings _modSettings;

    /// <summary>
    /// The player manager instance.
    /// </summary>
    private readonly PlayerManager _playerManager;

    /// <summary>
    /// The animation manager instance.
    /// </summary>
    private readonly AnimationManager _animationManager;

    /// <summary>
    /// The map manager instance.
    /// </summary>
    private readonly MapManager _mapManager;

    /// <summary>
    /// The entity manager instance.
    /// </summary>
    private readonly EntityManager _entityManager;

    /// <summary>
<<<<<<< HEAD
    /// The save manager instance.
    /// </summary>
    private readonly SaveManager _saveManager;

    /// <summary>
=======
>>>>>>> 4eb25f3d
    /// The pause manager instance.
    /// </summary>
    private readonly PauseManager _pauseManager;

    /// <summary>
<<<<<<< HEAD
    /// The game patcher instance.
    /// </summary>
    private readonly GamePatcher _gamePatcher;

    /// <summary>
    /// The FSM patcher instance.
    /// </summary>
    private readonly FsmPatcher _fsmPatcher;

    /// <summary>
=======
>>>>>>> 4eb25f3d
    /// The client addon manager instance.
    /// </summary>
    private readonly ClientAddonManager _addonManager;

    /// <summary>
    /// The client command manager instance.
    /// </summary>
    private readonly ClientCommandManager _commandManager;

    /// <summary>
    /// Dictionary containing a mapping from user IDs to the client player data.
    /// </summary>
    private readonly Dictionary<ushort, ClientPlayerData> _playerData;

    /// <summary>
    /// Whether we are automatically connected to an in-game hosted server.
    /// This is used to determine whether to apply save data from the server to the client and warp them to a bench.
    /// </summary>
    private bool _autoConnect;

    /// <summary>
    /// The username that was last used to connect with.
    /// </summary>
    private string _username;

    /// <summary>
    /// Keeps track of the last updated location of the local player object.
    /// </summary>
    private Vector3 _lastPosition;

    /// <summary>
    /// Keeps track of the last updated scale of the local player object.
    /// </summary>
    private Vector3 _lastScale;
    
    /// <summary>
    /// The last scene that the player was in, to check whether we should be sending that we left a certain scene.
    /// </summary>
    private string _lastScene;

    /// <summary>
    /// Whether full synchronisation is enabled for the server we are connected to.
    /// </summary>
    private bool _fullSynchronisation;

    /// <summary>
    /// Whether we have already determined whether we are scene host or not for the entity system.
    /// </summary>
    private bool _sceneHostDetermined;

    /// <summary>
    /// Event for when the server settings change after being received from the server.
    /// The parameter for the action is a copy of the last received server settings.
    /// </summary>
    public event Action<ServerSettings> ServerSettingsChangedEvent;

    /// <summary>
    /// Event for when the player's team changes after being received from the server.
    /// </summary>
    public event Action<Team> TeamChangedEvent;
    
    /// <summary>
    /// Event for when the player's skin changes after being received from the server.
    /// </summary>
    public event Action<byte> SkinChangedEvent;
    
    #endregion

    #region IClientManager properties

    /// <inheritdoc />
    public IMapManager MapManager => _mapManager;

    /// <inheritdoc />
    public IPauseManager PauseManager => _pauseManager;

    /// <inheritdoc />
    public string Username {
        get {
            if (!_netClient.IsConnected) {
                throw new Exception("Client is not connected, username is undefined");
            }

            return _username;
        }
    }

    /// <inheritdoc />
    public IReadOnlyCollection<IClientPlayer> Players => _playerData.Values;

    /// <inheritdoc />
    public event Action ConnectEvent;

    /// <inheritdoc />
    public event Action DisconnectEvent;

    /// <inheritdoc />
    public event Action<IClientPlayer> PlayerConnectEvent;

    /// <inheritdoc />
    public event Action<IClientPlayer> PlayerDisconnectEvent;

    /// <inheritdoc />
    public event Action<IClientPlayer> PlayerEnterSceneEvent;

    /// <inheritdoc />
    public event Action<IClientPlayer> PlayerLeaveSceneEvent;

    /// <inheritdoc />
    public Team Team => _playerManager.LocalPlayerTeam;

    #endregion

    public ClientManager(
        NetClient netClient,
        PacketManager packetManager,
        UiManager uiManager,
        ServerSettings serverSettings,
        ModSettings modSettings
    ) {
        _netClient = netClient;
        _packetManager = packetManager;
        _uiManager = uiManager;
        _serverSettings = serverSettings;
        _modSettings = modSettings;

        _playerData = new Dictionary<ushort, ClientPlayerData>();

        _playerManager = new PlayerManager(serverSettings, _playerData);
        _animationManager = new AnimationManager(netClient, _playerManager);
        _mapManager = new MapManager(netClient, serverSettings);

        _entityManager = new EntityManager(netClient);
        
        _saveManager = new SaveManager(netClient, _entityManager);

        _pauseManager = new PauseManager(netClient);
<<<<<<< HEAD
        _gamePatcher = new GamePatcher(netClient);
        _fsmPatcher = new FsmPatcher();
=======
        _pauseManager.RegisterHooks();

        new FsmPatcher().RegisterHooks();
>>>>>>> 4eb25f3d

        _commandManager = new ClientCommandManager();
        var eventAggregator = new EventAggregator();

        var clientApi = new ClientApi(this, _commandManager, uiManager, netClient, eventAggregator);
        _addonManager = new ClientAddonManager(clientApi, _modSettings);
    }

    #region Internal client-manager methods

    /// <summary>
    /// Initialize the client manager by initializing other classes and setting, hooking, or otherwise handling things
    /// that only need to be done once.
    /// </summary>
    public void Initialize(ServerManager serverManager) {
        _playerManager.Initialize();
        _animationManager.Initialize(_serverSettings);
        _mapManager.Initialize();
        
        _entityManager.Initialize();
        
        _saveManager.Initialize();
        
        CustomHooks.Initialize();
        
        RegisterCommands();
        
        ModHooks.FinishedLoadingModsHook += _addonManager.LoadAddons;
        
        // Check if there is a valid authentication key and if not, generate a new one
        if (!AuthUtil.IsValidAuthKey(_modSettings.AuthKey)) {
            _modSettings.AuthKey = AuthUtil.GenerateAuthKey();
        }
        
        // Then authorize the key on the locally hosted server
        serverManager.AuthorizeKey(_modSettings.AuthKey);

        // Register handlers for events from UI
        _uiManager.RequestClientConnectEvent += (address, port, username, autoConnect) => {
            _autoConnect = autoConnect;
            Connect(address, port, username);
        };
        _uiManager.RequestClientDisconnectEvent += Disconnect;
        _uiManager.RequestServerStartHostEvent += _ => {
            _saveManager.IsHostingServer = true;
        };
        _uiManager.RequestServerStopHostEvent += () => {
            _saveManager.IsHostingServer = false;
        };

        UiManager.InternalChatBox.ChatInputEvent += OnChatInput;

        _netClient.ConnectEvent += _ => _uiManager.OnSuccessfulConnect();
        _netClient.ConnectFailedEvent += OnConnectFailed;

        // Register client connect and timeout handler
        _netClient.ConnectEvent += OnClientConnect;
        _netClient.TimeoutEvent += OnTimeout;
    }

    /// <summary>
    /// Register the hooks of the client manager and the internal instances.
    /// </summary>
    private void RegisterHooks() {
        // Have internal components register their hooks
        _playerManager.RegisterHooks();
        _animationManager.RegisterHooks();
        _mapManager.RegisterHooks();
        _pauseManager.RegisterHooks();
        _gamePatcher.RegisterHooks();
        _fsmPatcher.RegisterHooks();

        if (_fullSynchronisation) {
            _entityManager.RegisterHooks();
            _saveManager.RegisterHooks();
        }
        
        // Register handlers for various things
        UnityEngine.SceneManagement.SceneManager.activeSceneChanged += OnSceneChange;
        CustomHooks.HeroControllerStartAction += OnHeroControllerStart;
        On.HeroController.Update += OnPlayerUpdate;
        
        CustomHooks.AfterEnterSceneHeroTransformed += OnEnterScene;
        
        // Register application quit handler
        ModHooks.ApplicationQuitHook += OnApplicationQuit;
    }

    /// <summary>
    /// Deregister the hooks of the client manager and the internal instances.
    /// </summary>
    private void DeregisterHooks() {
        // Have internal components deregister their hooks
        _playerManager.DeregisterHooks();
        _animationManager.DeregisterHooks();
        _mapManager.DeregisterHooks();
        _pauseManager.DeregisterHooks();
        _gamePatcher.DeregisterHooks();
        _fsmPatcher.DeregisterHooks();

        if (_fullSynchronisation) {
            _entityManager.DeregisterHooks();
            _saveManager.DeregisterHooks();
        }
        
        // Deregister handlers for various things
        UnityEngine.SceneManagement.SceneManager.activeSceneChanged -= OnSceneChange;
        CustomHooks.HeroControllerStartAction -= OnHeroControllerStart;
        On.HeroController.Update -= OnPlayerUpdate;
        
        CustomHooks.AfterEnterSceneHeroTransformed -= OnEnterScene;
        
        // Deregister application quit handler
        ModHooks.ApplicationQuitHook -= OnApplicationQuit;
    }

    /// <summary>
    /// Register the default client commands.
    /// </summary>
    private void RegisterCommands() {
        _commandManager.RegisterCommand(new AddonCommand(_addonManager, _netClient));
    }

    /// <summary>
    /// Register the packet handlers.
    /// </summary>
    private void RegisterPacketHandlers() {
        _packetManager.RegisterClientUpdatePacketHandler<ServerClientDisconnect>(
            ClientUpdatePacketId.ServerClientDisconnect,
            OnDisconnect
        );
        _packetManager.RegisterClientUpdatePacketHandler<PlayerConnect>(
            ClientUpdatePacketId.PlayerConnect,
            OnPlayerConnect
        );
        _packetManager.RegisterClientUpdatePacketHandler<ClientPlayerDisconnect>(
            ClientUpdatePacketId.PlayerDisconnect,
            OnPlayerDisconnect
        );
        _packetManager.RegisterClientUpdatePacketHandler<ClientPlayerEnterScene>(
            ClientUpdatePacketId.PlayerEnterScene,
            OnPlayerEnterScene
        );
        _packetManager.RegisterClientUpdatePacketHandler<ClientPlayerAlreadyInScene>(
            ClientUpdatePacketId.PlayerAlreadyInScene,
            OnPlayerAlreadyInScene
        );
        _packetManager.RegisterClientUpdatePacketHandler<ClientPlayerLeaveScene>(
            ClientUpdatePacketId.PlayerLeaveScene,
            OnPlayerLeaveScene
        );
        _packetManager.RegisterClientUpdatePacketHandler<PlayerUpdate>(
            ClientUpdatePacketId.PlayerUpdate,
            OnPlayerUpdate
        );
        _packetManager.RegisterClientUpdatePacketHandler<PlayerMapUpdate>(
            ClientUpdatePacketId.PlayerMapUpdate,
            OnPlayerMapUpdate
        );
        _packetManager.RegisterClientUpdatePacketHandler<ServerSettingsUpdate>(
            ClientUpdatePacketId.ServerSettingsUpdated,
            OnServerSettingsUpdated
        );
        _packetManager.RegisterClientUpdatePacketHandler<ChatMessage>(
            ClientUpdatePacketId.ChatMessage,
            OnChatMessage
        );
        _packetManager.RegisterClientUpdatePacketHandler<ClientPlayerSettingUpdate>(
            ClientUpdatePacketId.PlayerSetting,
            OnPlayerSettingUpdate
        );
        _packetManager.RegisterClientUpdatePacketHandler<GenericClientData>(
            ClientUpdatePacketId.PlayerDeath,
            OnPlayerDeath
        );

        // Register packet handlers related to full synchronisation
        if (_fullSynchronisation) {
            _packetManager.RegisterClientUpdatePacketHandler<EntitySpawn>(
                ClientUpdatePacketId.EntitySpawn,
                OnEntitySpawn
            );
            _packetManager.RegisterClientUpdatePacketHandler<EntityUpdate>(
                ClientUpdatePacketId.EntityUpdate,
                OnEntityUpdate
            );
            _packetManager.RegisterClientUpdatePacketHandler<ReliableEntityUpdate>(
                ClientUpdatePacketId.ReliableEntityUpdate,
                OnReliableEntityUpdate
            );
            _packetManager.RegisterClientUpdatePacketHandler<HostTransfer>(
                ClientUpdatePacketId.SceneHostTransfer,
                OnSceneHostTransfer
            );
            _packetManager.RegisterClientUpdatePacketHandler<SaveUpdate>(
                ClientUpdatePacketId.SaveUpdate,
                OnSaveUpdate
            );
        }
    }

    /// <summary>
    /// De-register packet handlers.
    /// </summary>
    private void DeregisterPacketHandlers() {
        _packetManager.DeregisterClientUpdatePacketHandler(ClientUpdatePacketId.ServerClientDisconnect);
        _packetManager.DeregisterClientUpdatePacketHandler(ClientUpdatePacketId.PlayerConnect);
        _packetManager.DeregisterClientUpdatePacketHandler(ClientUpdatePacketId.PlayerDisconnect);
        _packetManager.DeregisterClientUpdatePacketHandler(ClientUpdatePacketId.PlayerEnterScene);
        _packetManager.DeregisterClientUpdatePacketHandler(ClientUpdatePacketId.PlayerAlreadyInScene);
        _packetManager.DeregisterClientUpdatePacketHandler(ClientUpdatePacketId.PlayerLeaveScene);
        _packetManager.DeregisterClientUpdatePacketHandler(ClientUpdatePacketId.PlayerUpdate);
        _packetManager.DeregisterClientUpdatePacketHandler(ClientUpdatePacketId.PlayerMapUpdate);
        _packetManager.DeregisterClientUpdatePacketHandler(ClientUpdatePacketId.ServerSettingsUpdated);
        _packetManager.DeregisterClientUpdatePacketHandler(ClientUpdatePacketId.ChatMessage);
        _packetManager.DeregisterClientUpdatePacketHandler(ClientUpdatePacketId.PlayerSetting);
        _packetManager.DeregisterClientUpdatePacketHandler(ClientUpdatePacketId.PlayerDeath);

        if (_fullSynchronisation) {
            _packetManager.DeregisterClientUpdatePacketHandler(ClientUpdatePacketId.EntitySpawn);
            _packetManager.DeregisterClientUpdatePacketHandler(ClientUpdatePacketId.EntityUpdate);
            _packetManager.DeregisterClientUpdatePacketHandler(ClientUpdatePacketId.ReliableEntityUpdate);
            _packetManager.DeregisterClientUpdatePacketHandler(ClientUpdatePacketId.SceneHostTransfer);
            _packetManager.DeregisterClientUpdatePacketHandler(ClientUpdatePacketId.SaveUpdate);
        }
    }

    /// <summary>
    /// Connect the client to the server with the given address, port and username.
    /// </summary>
    /// <param name="address">The address of the server.</param>
    /// <param name="port">The port of the server.</param>
    /// <param name="username">The username of the client.</param>
    private void Connect(string address, int port, string username) {
        Logger.Info($"Connecting client to server: {address}:{port} as {username}");

        // Stop existing client
        if (_netClient.IsConnected) {
            Logger.Info("Client was already connected, disconnecting first");
            Disconnect();
        }

        // Store username, so we know what to send the server if we are connected
        _username = username;

        // Connect the network client
        _netClient.Connect(
            address,
            port,
            username,
            _modSettings.AuthKey,
            _addonManager.GetNetworkedAddonData()
        );
    }

    /// <inheritdoc />
    public void Disconnect() {
        if (_netClient.IsConnected) {
            // Send the server that we are disconnecting
            Logger.Info("Sending PlayerDisconnect packet");
            _netClient.UpdateManager.SetPlayerDisconnect();

            InternalDisconnect();
        }
    }

    /// <summary>
    /// Internal logic for disconnecting from the server.
    /// </summary>
    private void InternalDisconnect() {
        Logger.Info("Disconnecting from server");

        _autoConnect = false;
        
        _netClient.Disconnect();

        // Let the player manager know we disconnected
        _playerManager.OnDisconnect();

        // Clear the player data dictionary
        _playerData.Clear();

        _uiManager.OnClientDisconnect();

        _addonManager.ClearNetworkedAddonIds();

        // Check whether the game is in the pause menu and reset timescale to 0 in that case
        if (UIManager.instance.uiState.Equals(UIState.PAUSED)) {
            _pauseManager.SetTimeScale(0);
        }
        
        // Deregister the hooks and handlers
        DeregisterHooks();
        DeregisterPacketHandlers();

        try {
            DisconnectEvent?.Invoke();
        } catch (Exception e) {
            Logger.Warn(
                $"Exception thrown while invoking Disconnect event:\n{e}");
        }
    }

    /// <summary>
    /// Callback method for when the connection to the server fails with a given result.
    /// </summary>
    /// <param name="result">The result of the failed connection.</param>
    private void OnConnectFailed(ConnectionFailedResult result) {
        _uiManager.OnFailedConnect(result);

        if (result.Reason == ConnectionFailedReason.InvalidAddons) {
            // Inform the user of the correct addons that the server needs
            UiManager.InternalChatBox.AddMessage("Server requires the following addons:");

            // Keep track of addons that the client has that the server does not, by removing all addons
            // that the server reports to have
            var clientAddonData = _addonManager.GetNetworkedAddonData();
            var serverAddonData = ((ConnectionInvalidAddonsResult) result).AddonData;

            // First check for each of the addons that the server has, whether the client has them or not
            foreach (var addonData in serverAddonData) {
                var addonName = addonData.Identifier;
                var addonVersion = addonData.Version;
                var message = $"  {addonName} v{addonVersion}";

                if (_addonManager.TryGetNetworkedAddon(addonName, addonVersion, out var addon)) {
                    if (addon is TogglableClientAddon { Disabled: true }) {
                        message += " (disabled)";
                    } else {
                        message += " (installed)";
                    }
                } else {
                    message += " (missing)";
                }

                UiManager.InternalChatBox.AddMessage(message);

                clientAddonData.Remove(addonData);
            }

            // If the client has additional addons that the server does not, we list these as well
            if (clientAddonData.Count > 0) {
                UiManager.InternalChatBox.AddMessage("Incompatible client addons:");

                foreach (var addonData in clientAddonData) {
                    UiManager.InternalChatBox.AddMessage($"  {addonData.Identifier} v{addonData.Version}");
                }
            }
        }
    }

    /// <summary>
    /// Callback method for when chat is input by the local user.
    /// </summary>
    /// <param name="message">The message that was submitted by the user.</param>
    private void OnChatInput(string message) {
        if (_commandManager.ProcessCommand(message)) {
            Logger.Debug("Chat input was processed as command");
            return;
        }

        if (!_netClient.IsConnected) {
            return;
        }

        _netClient.UpdateManager.SetChatMessage(message);
    }

    /// <summary>
    /// Callback method for when the net client establishes a connection with a server.
    /// </summary>
    /// <param name="serverInfo">The server info received from the server.</param>
    private void OnClientConnect(ServerInfo serverInfo) {
        Logger.Info("Received server info from server");

        // Update the locally stored server settings
        _serverSettings.SetAllProperties(serverInfo.ServerSettingsUpdate.ServerSettings);
        // Call the event that the settings were updated
        ServerSettingsChangedEvent?.Invoke(serverInfo.ServerSettingsUpdate.ServerSettings);

        // Note whether full synchronisation is enabled
        _fullSynchronisation = serverInfo.FullSynchronisation;

        // Register hooks and packet handlers before we load into the game
        RegisterHooks();
        RegisterPacketHandlers();

        // Relay the addon order from the server info to the addon manager
        _addonManager.UpdateNetworkedAddonOrder(serverInfo.AddonOrder);

        if (!_autoConnect) {
            if (_fullSynchronisation) {
                // This was not an auto-connect and full synchronisation is enabled, so we set save data.
                // Otherwise, with hosting we already have the save data, or with no full synchronisation, we don't
                // need it.
                _saveManager.SetSaveWithData(serverInfo.CurrentSave);
                _uiManager.EnterGameFromMultiplayerMenu(serverInfo.CurrentSave.NewForPlayer);
            } else {
                // This was not an auto-connect and full synchronisation is disabled, so we need to prompt the user
                // with a local save file that they want to use
                _uiManager.OpenSaveSlotSelection(saveSelected => {
                    // If this callback executes, but we have not selected a save (by pressing the back button on the
                    // save selection screen, we need to disconnect from the server again, because we are not entering
                    // the world
                    if (saveSelected) {
                        return;
                    }

                    Disconnect();
                });
            }
        }

<<<<<<< HEAD
=======
        var transform = HeroController.instance.transform;
        var position = transform.position;

        Logger.Info("Sending Hello packet");

        _netClient.UpdateManager.SetHelloServerData(
            SceneUtil.GetCurrentSceneName(),
            new Vector2(position.x, position.y),
            transform.localScale.x > 0,
            (ushort) AnimationManager.GetCurrentAnimationClip()
        );

        // Since we are probably in the pause menu when we connect, set the timescale so the game
        // is running while paused
        _pauseManager.SetTimeScale(1.0f);

        UiManager.InternalChatBox.AddMessage("You are connected to the server");
    }

    /// <summary>
    /// Callback method for when we receive the HelloClient data.
    /// </summary>
    /// <param name="helloClient">The HelloClient packet data.</param>
    private void OnHelloClient(HelloClient helloClient) {
        Logger.Info("Received HelloClient from server");

>>>>>>> 4eb25f3d
        // Fill the player data dictionary with the info from the packet
        foreach (var (id, username) in serverInfo.PlayerInfo) {
            _playerData[id] = new ClientPlayerData(id, username);
        }
        
        // Add the username to the player if we are in-game already
        if (HeroController.instance && HeroController.instance.gameObject) {
            _playerManager.AddNameToPlayer(
                HeroController.instance.gameObject,
                _username,
                _playerManager.LocalPlayerTeam
            );
        }

        try {
            ConnectEvent?.Invoke();
        } catch (Exception e) {
            Logger.Warn(
                $"Exception thrown while invoking Connect event:\n{e}");
        }
    }
    
    /// <summary>
    /// Callback method for when the HeroController is started so we can add the username to the player object.
    /// </summary>
    private void OnHeroControllerStart() {
        Logger.Debug($"OnHeroControllerStart called, netclient connected: {_netClient.IsConnected}");
        
        if (_netClient.IsConnected) {
            _playerManager.AddNameToPlayer(
                HeroController.instance.gameObject, 
                _username,
                _playerManager.LocalPlayerTeam
            );
        }
    }

    /// <summary>
    /// Callback method for when we receive a server disconnect.
    /// </summary>
    private void OnDisconnect(ServerClientDisconnect disconnect) {
        Logger.Info($"Received ServerClientDisconnect, reason: {disconnect.Reason}");

        if (disconnect.Reason == DisconnectReason.Banned) {
            UiManager.InternalChatBox.AddMessage("You are banned from the server");
        } else if (disconnect.Reason == DisconnectReason.Kicked) {
            UiManager.InternalChatBox.AddMessage("You are kicked from the server");
        } else if (disconnect.Reason == DisconnectReason.Shutdown) {
            UiManager.InternalChatBox.AddMessage("You are disconnected from the server (server is shutting down)");
        }
        
        _uiManager.ReturnToMainMenuFromGame();

        // Disconnect without sending the server that we disconnect, because the server knows that already
        InternalDisconnect();
    }

    /// <summary>
    /// Callback method for when a player connects to the server.
    /// </summary>
    /// <param name="playerConnect">The PlayerConnect packet data.</param>
    private void OnPlayerConnect(PlayerConnect playerConnect) {
        Logger.Info($"Received PlayerConnect data for ID: {playerConnect.Id}");

        var playerData = new ClientPlayerData(playerConnect.Id, playerConnect.Username);
        _playerData[playerConnect.Id] = playerData;

        UiManager.InternalChatBox.AddMessage($"Player '{playerConnect.Username}' connected to the server");

        try {
            PlayerConnectEvent?.Invoke(playerData);
        } catch (Exception e) {
            Logger.Warn(
                $"Exception thrown while invoking PlayerConnect event:\n{e}");
        }
    }

    /// <summary>
    /// Callback method for when a player disconnects from the server.
    /// </summary>
    /// <param name="playerDisconnect">The ClientPlayerDisconnect packet data.</param>
    private void OnPlayerDisconnect(ClientPlayerDisconnect playerDisconnect) {
        var id = playerDisconnect.Id;
        var username = playerDisconnect.Username;

        Logger.Info($"Received PlayerDisconnect data for ID: {id}, timed out: {playerDisconnect.TimedOut}");

        // Instruct the player manager to recycle the player object
        _playerManager.RecyclePlayer(id);

        // Destroy map icon
        _mapManager.RemoveEntryForPlayer(id);

        // Store a reference of the player data before removing it to pass to the API event
        _playerData.TryGetValue(id, out var playerData);

        // Clear the player from the player data mapping
        _playerData.Remove(id);

        if (playerDisconnect.TimedOut) {
            UiManager.InternalChatBox.AddMessage($"Player '{username}' timed out");
        } else {
            UiManager.InternalChatBox.AddMessage($"Player '{username}' disconnected from the server");
        }

        try {
            PlayerDisconnectEvent?.Invoke(playerData);
        } catch (Exception e) {
            Logger.Warn(
                $"Exception thrown while invoking PlayerDisconnect event:\n{e}");
        }
    }

    /// <summary>
    /// Callback method for when we receive that a player is already in the scene we are entering.
    /// </summary>
    /// <param name="alreadyInScene">The ClientPlayerAlreadyInScene packet data.</param>
    private void OnPlayerAlreadyInScene(ClientPlayerAlreadyInScene alreadyInScene) {
        Logger.Info("Received AlreadyInScene packet");

        foreach (var playerEnterScene in alreadyInScene.PlayerEnterSceneList) {
            Logger.Info($"Updating already in scene player with ID: {playerEnterScene.Id}");
            OnPlayerEnterScene(playerEnterScene);
        }

        if (_fullSynchronisation) {
            if (alreadyInScene.SceneHost) {
                // Notify the entity manager that we are scene host
                _entityManager.InitializeSceneHost();
            } else {
                // Notify the entity manager that we are scene client (non-host)
                _entityManager.InitializeSceneClient();
            }

            foreach (var entitySpawn in alreadyInScene.EntitySpawnList) {
                Logger.Info(
                    $"Updating already in scene spawned entity with ID: {entitySpawn.Id}, types: {entitySpawn.SpawningType}, {entitySpawn.SpawnedType}");
                _entityManager.SpawnEntity(entitySpawn.Id, entitySpawn.SpawningType, entitySpawn.SpawnedType);
            }

            foreach (var entityUpdate in alreadyInScene.EntityUpdateList) {
                Logger.Info($"Updating already in scene entity with ID: {entityUpdate.Id}");
                _entityManager.HandleEntityUpdate(entityUpdate, true);
            }

            foreach (var entityUpdate in alreadyInScene.ReliableEntityUpdateList) {
                Logger.Info($"Updating already in scene reliable entity data with ID: {entityUpdate.Id}");
                _entityManager.HandleReliableEntityUpdate(entityUpdate, true);
            }

            // Whether there were players in the scene or not, we have now determined whether
            // we are the scene host
            _sceneHostDetermined = true;
        }
    }

    /// <summary>
    /// Callback method for when another player enters our scene.
    /// </summary>
    /// <param name="enterSceneData">The ClientPlayerEnterScene packet data.</param>
    private void OnPlayerEnterScene(ClientPlayerEnterScene enterSceneData) {
        // Read ID from player data
        var id = enterSceneData.Id;

        Logger.Info($"Player {id} entered scene");

        if (!_playerData.TryGetValue(id, out var playerData)) {
            playerData = new ClientPlayerData(id, enterSceneData.Username);
            _playerData[id] = playerData;
        }

        playerData.IsInLocalScene = true;

        _playerManager.SpawnPlayer(
            playerData,
            enterSceneData.Username,
            enterSceneData.Position,
            enterSceneData.Scale,
            enterSceneData.Team,
            enterSceneData.SkinId
        );
        _animationManager.UpdatePlayerAnimation(id, enterSceneData.AnimationClipId, 0);

        try {
            PlayerEnterSceneEvent?.Invoke(playerData);
        } catch (Exception e) {
            Logger.Warn(
                $"Exception thrown while invoking PlayerEnterScene event:\n{e}");
        }
    }

    /// <summary>
    /// Callback method for when a player leaves our scene.
    /// </summary>
    /// <param name="data">The client player leave scene packet data.</param>
    private void OnPlayerLeaveScene(ClientPlayerLeaveScene data) {
        var id = data.Id;

        Logger.Info($"Player {id} left scene");

        if (!_playerData.TryGetValue(id, out var playerData)) {
            Logger.Info($"Could not find player data for player with ID {id}");
            return;
        }

        if (UnityEngine.SceneManagement.SceneManager.GetActiveScene().name != data.SceneName) {
            Logger.Info($"Player is leaving other scene than we are currently in ({data.SceneName}), ignoring");
            return;
        }

        // Recycle corresponding player
        _playerManager.RecyclePlayer(id);

        playerData.IsInLocalScene = false;
        foreach (Transform child in playerData.PlayerObject.transform) {
            foreach (Transform grandChild in child) {
                Object.Destroy(grandChild.gameObject);
            }
        }

        try {
            PlayerLeaveSceneEvent?.Invoke(playerData);
        } catch (Exception e) {
            Logger.Warn(
                $"Exception thrown while invoking PlayerLeaveScene event:\n{e}");
        }
    }

    /// <summary>
    /// Callback method for when a player update is received.
    /// </summary>
    /// <param name="playerUpdate">The PlayerUpdate packet data.</param>
    private void OnPlayerUpdate(PlayerUpdate playerUpdate) {
        // Update the values of the player objects in the packet
        if (playerUpdate.UpdateTypes.Contains(PlayerUpdateType.Position)) {
            _playerManager.UpdatePosition(playerUpdate.Id, playerUpdate.Position);
        }

        if (playerUpdate.UpdateTypes.Contains(PlayerUpdateType.Scale)) {
            _playerManager.UpdateScale(playerUpdate.Id, playerUpdate.Scale);
        }

        if (playerUpdate.UpdateTypes.Contains(PlayerUpdateType.MapPosition)) {
            _mapManager.UpdatePlayerIcon(playerUpdate.Id, playerUpdate.MapPosition);
        }

        if (playerUpdate.UpdateTypes.Contains(PlayerUpdateType.Animation)) {
            foreach (var animationInfo in playerUpdate.AnimationInfos) {
                _animationManager.OnPlayerAnimationUpdate(
                    playerUpdate.Id,
                    animationInfo.ClipId,
                    animationInfo.Frame,
                    animationInfo.EffectInfo
                );
            }
        }
    }

    /// <summary>
    /// Callback method for when a player's map icon updates.
    /// </summary>
    /// <param name="playerMapUpdate">The PlayerMapUpdate packet data.</param>
    private void OnPlayerMapUpdate(PlayerMapUpdate playerMapUpdate) {
        _mapManager.UpdatePlayerHasIcon(playerMapUpdate.Id, playerMapUpdate.HasIcon);
    }
    
    /// <summary>
    /// Callback method for when an entity spawn is received.
    /// </summary>
    /// <param name="entitySpawn">The EntitySpawn packet data.</param>
    private void OnEntitySpawn(EntitySpawn entitySpawn) {
        if (!_fullSynchronisation) {
            return;
        }

        _entityManager.SpawnEntity(entitySpawn.Id, entitySpawn.SpawningType, entitySpawn.SpawnedType);
    }

    /// <summary>
    /// Callback method for when an entity update is received.
    /// </summary>
    /// <param name="entityUpdate">The EntityUpdate packet data.</param>
    private void OnEntityUpdate(EntityUpdate entityUpdate) {
        if (!_fullSynchronisation) {
            return;
        }

        // We only propagate entity updates to the entity manager if we have determined the scene host
        if (!_sceneHostDetermined) {
            return;
        }

        _entityManager.HandleEntityUpdate(entityUpdate);
    }

    /// <summary>
    /// Callback method for when a reliable entity update is received.
    /// </summary>
    /// <param name="entityUpdate">The ReliableEntityUpdate packet data.</param>
    private void OnReliableEntityUpdate(ReliableEntityUpdate entityUpdate) {
        if (!_fullSynchronisation) {
            return;
        }

        // We only propagate entity updates to the entity manager if we have determined the scene host
        if (!_sceneHostDetermined) {
            return;
        }

        _entityManager.HandleReliableEntityUpdate(entityUpdate);
    }
    
    /// <summary>
    /// Callback method for when a host transfer is received.
    /// </summary>
    /// <param name="hostTransfer">The HostTransfer packet data.</param>
    private void OnSceneHostTransfer(HostTransfer hostTransfer) {
        if (!_fullSynchronisation) {
            return;
        }

        Logger.Info($"Received scene host transfer for scene: {hostTransfer.SceneName}");

        var currentScene = UnityEngine.SceneManagement.SceneManager.GetActiveScene().name;
        if (currentScene != hostTransfer.SceneName) {
            Logger.Info($"  Current scene ({currentScene}) does not match scene for host transfer, ignoring");
            return;
        }
        
        _entityManager.BecomeSceneHost();
    }

    /// <summary>
    /// Callback method for when the server settings are updated by the server.
    /// </summary>
    /// <param name="update">The <see cref="ServerSettingsUpdate"/> packet data.</param>
    private void OnServerSettingsUpdated(ServerSettingsUpdate update) {
        var pvpChanged = false;
        var bodyDamageChanged = false;
        var displayNamesChanged = false;
        var alwaysShowMapChanged = false;
        var onlyCompassChanged = false;
        var teamsChanged = false;
        var allowSkinsChanged = false;

        var newServerSettings = update.ServerSettings;

        // Check whether the PvP state changed
        if (_serverSettings.IsPvpEnabled != newServerSettings.IsPvpEnabled) {
            pvpChanged = true;

            var message = $"PvP is now {(newServerSettings.IsPvpEnabled ? "enabled" : "disabled")}";

            UiManager.InternalChatBox.AddMessage(message);
            Logger.Info(message);
        }

        // Check whether the body damage state changed
        if (_serverSettings.IsBodyDamageEnabled != newServerSettings.IsBodyDamageEnabled) {
            bodyDamageChanged = true;

            var message =
                $"Body damage is now {(newServerSettings.IsBodyDamageEnabled ? "enabled" : "disabled")}";

            UiManager.InternalChatBox.AddMessage(message);
            Logger.Info(message);
        }

        // Check whether the always show map icons state changed
        if (_serverSettings.AlwaysShowMapIcons != newServerSettings.AlwaysShowMapIcons) {
            alwaysShowMapChanged = true;

            var message =
                $"Map icons are now{(newServerSettings.AlwaysShowMapIcons ? "" : " not")} always visible";

            UiManager.InternalChatBox.AddMessage(message);
            Logger.Info(message);
        }

        // Check whether the wayward compass broadcast state changed
        if (_serverSettings.OnlyBroadcastMapIconWithWaywardCompass !=
            newServerSettings.OnlyBroadcastMapIconWithWaywardCompass) {
            onlyCompassChanged = true;

            var message =
                $"Map icons are {(newServerSettings.OnlyBroadcastMapIconWithWaywardCompass ? "now only" : "not")} broadcast when wearing the Wayward Compass charm";

            UiManager.InternalChatBox.AddMessage(message);
            Logger.Info(message);
        }

        // Check whether the display names setting changed
        if (_serverSettings.DisplayNames != newServerSettings.DisplayNames) {
            displayNamesChanged = true;

            var message = $"Names are {(newServerSettings.DisplayNames ? "now" : "no longer")} displayed";

            UiManager.InternalChatBox.AddMessage(message);
            Logger.Info(message);
        }

        // Check whether the teams enabled setting changed
        if (_serverSettings.TeamsEnabled != newServerSettings.TeamsEnabled) {
            teamsChanged = true;

            var message = $"Teams are {(newServerSettings.TeamsEnabled ? "now" : "no longer")} enabled";

            UiManager.InternalChatBox.AddMessage(message);
            Logger.Info(message);
        }

        // Check whether allow skins setting changed
        if (_serverSettings.AllowSkins != newServerSettings.AllowSkins) {
            allowSkinsChanged = true;

            var message = $"Skins are {(newServerSettings.AllowSkins ? "now" : "no longer")} enabled";

            UiManager.InternalChatBox.AddMessage(message);
            Logger.Info(message);
        }

        // Update the settings so callbacks can read updated values
        _serverSettings.SetAllProperties(newServerSettings);
        // Call the event that the settings were updated
        ServerSettingsChangedEvent?.Invoke(newServerSettings);

        // Only update the player manager if the either PvP or body damage have been changed
        if (pvpChanged || bodyDamageChanged || displayNamesChanged) {
            _playerManager.OnServerSettingsUpdated(pvpChanged || bodyDamageChanged, displayNamesChanged);
        }

        if (alwaysShowMapChanged || onlyCompassChanged) {
            if (!_serverSettings.AlwaysShowMapIcons && !_serverSettings.OnlyBroadcastMapIconWithWaywardCompass) {
                _mapManager.RemoveAllIcons();
            }
        }

        // If the teams setting changed, we invoke the registered event handler if they exist
        if (teamsChanged) {
            // If the team setting was disabled, we reset all teams and call the event
            if (!_serverSettings.TeamsEnabled) {
                _playerManager.ResetAllTeams();
                
                TeamChangedEvent?.Invoke(Team.None);
            }

            // _uiManager.OnTeamSettingChange();
        }

        // If the allow skins setting changed, and it is no longer allowed, we reset all existing skins and call the
        // event
        if (allowSkinsChanged && !_serverSettings.AllowSkins) {
            _playerManager.ResetAllPlayerSkins();
            
            SkinChangedEvent?.Invoke(0);
        }
    }

    /// <summary>
    /// Callback method for when the Unity scene changes.
    /// </summary>
    /// <param name="oldScene">The old scene instance.</param>
    /// <param name="newScene">The new scene instance.</param>
    private void OnSceneChange(Scene oldScene, Scene newScene) {
        Logger.Info($"Scene changed from {oldScene.name} to {newScene.name}");
        Logger.Debug($"  Current scene: {UnityEngine.SceneManagement.SceneManager.GetActiveScene().name}");

        // Always recycle existing players, because we changed scenes
        _playerManager.RecycleAllPlayers();

        // For each known player set that they are not in our scene anymore
        foreach (var playerData in _playerData.Values) {
            playerData.IsInLocalScene = false;
        }

        // If we are not connected, there is nothing to send to
        if (!_netClient.IsConnected) {
            return;
        }

        // Reset the status of whether we determined the scene host or not
        _sceneHostDetermined = false;

        // If the old scene is a gameplay scene, we need to notify the server that we left
        if (!SceneUtil.IsNonGameplayScene(oldScene.name) && oldScene.name == _lastScene) {
            Logger.Debug("Left scene, sending to server");
            _netClient.UpdateManager.SetLeftScene(oldScene.name);
        }
    }

    /// <summary>
    /// Callback method on the HeroController#Update method.
    /// </summary>
    /// <param name="orig">The original method.</param>
    /// <param name="self">The HeroController instance.</param>
    private void OnPlayerUpdate(On.HeroController.orig_Update orig, HeroController self) {
        // Make sure the original method executes
        orig(self);

        // Ignore player position updates on non-gameplay scenes
        var currentSceneName = SceneUtil.GetCurrentSceneName();
        if (SceneUtil.IsNonGameplayScene(currentSceneName)) {
            return;
        }

        // If we are not connected, there is nothing to send to
        if (!_netClient.IsConnected) {
            return;
        }

        var heroTransform = HeroController.instance.transform;

        var newPosition = heroTransform.position;
        // If the position changed since last check
        if (newPosition != _lastPosition) {
            // Update the last position, since it changed
            _lastPosition = newPosition;

            _netClient.UpdateManager.UpdatePlayerPosition(new Vector2(newPosition.x, newPosition.y));
        }

        var newScale = heroTransform.localScale;
        // If the scale changed since last check
        if (newScale != _lastScale) {
            _netClient.UpdateManager.UpdatePlayerScale(newScale.x > 0);

            // Update the last scale, since it changed
            _lastScale = newScale;
        }
    }

    /// <summary>
    /// Callback method for the local player enters a scene. Used to network to the server that a scene is entered.
    /// </summary>
    private void OnEnterScene() {
        var sceneName = UnityEngine.SceneManagement.SceneManager.GetActiveScene().name;

        Logger.Debug($"OnEnterScene, scene: {sceneName}");

        _lastScene = sceneName;

        // Set some default values for the packet variables in case we don't have a HeroController instance
        // This might happen when we are in a non-gameplay scene without the knight
        var position = Vector2.Zero;
        var scale = Vector3.zero;
        ushort animationClipId = 0;

        // If we do have a HeroController instance, use its values
        if (HeroController.instance) {
            var transform = HeroController.instance.transform;
            var transformPos = transform.position;

            position = new Vector2(transformPos.x, transformPos.y);
            scale = transform.localScale;
            animationClipId = (ushort) AnimationManager.GetCurrentAnimationClip();
        }

        Logger.Debug($"Sending EnterScene packet");

        _netClient.UpdateManager.SetEnterSceneData(
            SceneUtil.GetCurrentSceneName(),
            position,
            scale.x > 0,
            animationClipId
        );
    }

    /// <summary>
    /// Callback method for when a chat message is received.
    /// </summary>
    /// <param name="chatMessage">The ChatMessage packet data.</param>
    private void OnChatMessage(ChatMessage chatMessage) {
        UiManager.InternalChatBox.AddMessage(chatMessage.Message);
    }

    /// <summary>
    /// Callback method for when a player setting update is received.
    /// </summary>
    /// <param name="settingUpdate">The <see cref="ClientPlayerSettingUpdate"/> packet data.</param>
    private void OnPlayerSettingUpdate(ClientPlayerSettingUpdate settingUpdate) {
        if (settingUpdate.UpdateTypes.Contains(PlayerSettingUpdateType.Team)) {
            if (settingUpdate.Self) {
                _playerManager.OnPlayerTeamUpdate(true, settingUpdate.Team);
                
                TeamChangedEvent?.Invoke(settingUpdate.Team);
            } else {
                _playerManager.OnPlayerTeamUpdate(false, settingUpdate.Team, settingUpdate.Id);
            }
        }

        if (settingUpdate.UpdateTypes.Contains(PlayerSettingUpdateType.Skin)) {
            if (settingUpdate.Self) {
                _playerManager.OnPlayerSkinUpdate(true, settingUpdate.SkinId);
                
                SkinChangedEvent?.Invoke(settingUpdate.SkinId);
            } else {
                _playerManager.OnPlayerSkinUpdate(false, settingUpdate.SkinId, settingUpdate.Id);
            }
        }
    }
    
    /// <summary>
    /// Callback method for when a player death packet is received.
    /// </summary>
    /// <param name="deathData">The GenericClientData packet data.</param>
    private void OnPlayerDeath(GenericClientData deathData) {
        _animationManager.OnPlayerDeath(deathData);
    }

    /// <summary>
    /// Callback method for when a save update is received.
    /// </summary>
    /// <param name="saveUpdate">The SaveUpdate packet data.</param>
    private void OnSaveUpdate(SaveUpdate saveUpdate) {
        if (!_fullSynchronisation) {
            return;
        }

        _saveManager.UpdateSaveWithData(saveUpdate);
    }

    /// <summary>
    /// Callback method for when the net client is timed out.
    /// </summary>
    private void OnTimeout() {
        if (!_netClient.IsConnected) {
            return;
        }

        Logger.Info("Connection to server timed out, moving to main menu");
        
        _uiManager.ReturnToMainMenuFromGame();
        
        UiManager.InternalChatBox.AddMessage("You are disconnected from the server (server timed out)");

        Disconnect();
    }

    /// <summary>
    /// Callback method for when the local user quits the application.
    /// </summary>
    private void OnApplicationQuit() {
        if (!_netClient.IsConnected) {
            return;
        }

        // Send a disconnect packet before exiting the application
        Logger.Debug("Sending PlayerDisconnect packet");
        _netClient.UpdateManager.SetPlayerDisconnect();
        _netClient.Disconnect();
    }

    #endregion

    #region IClientManager methods

    /// <inheritdoc />
    public IClientPlayer GetPlayer(ushort id) {
        return TryGetPlayer(id, out var player) ? player : null;
    }

    /// <inheritdoc />
    public bool TryGetPlayer(ushort id, out IClientPlayer player) {
        var found = _playerData.TryGetValue(id, out var playerData);
        player = playerData;

        return found;
    }

    /// <inheritdoc />
    public void ChangeTeam(Team team) {
    }

    /// <inheritdoc />
    public void ChangeSkin(byte skinId) {
    }

    #endregion
}<|MERGE_RESOLUTION|>--- conflicted
+++ resolved
@@ -77,20 +77,16 @@
     private readonly EntityManager _entityManager;
 
     /// <summary>
-<<<<<<< HEAD
+    /// The pause manager instance.
+    /// </summary>
+    private readonly PauseManager _pauseManager;
+
+    /// <summary>
     /// The save manager instance.
     /// </summary>
     private readonly SaveManager _saveManager;
 
     /// <summary>
-=======
->>>>>>> 4eb25f3d
-    /// The pause manager instance.
-    /// </summary>
-    private readonly PauseManager _pauseManager;
-
-    /// <summary>
-<<<<<<< HEAD
     /// The game patcher instance.
     /// </summary>
     private readonly GamePatcher _gamePatcher;
@@ -101,8 +97,6 @@
     private readonly FsmPatcher _fsmPatcher;
 
     /// <summary>
-=======
->>>>>>> 4eb25f3d
     /// The client addon manager instance.
     /// </summary>
     private readonly ClientAddonManager _addonManager;
@@ -240,14 +234,8 @@
         _saveManager = new SaveManager(netClient, _entityManager);
 
         _pauseManager = new PauseManager(netClient);
-<<<<<<< HEAD
         _gamePatcher = new GamePatcher(netClient);
         _fsmPatcher = new FsmPatcher();
-=======
-        _pauseManager.RegisterHooks();
-
-        new FsmPatcher().RegisterHooks();
->>>>>>> 4eb25f3d
 
         _commandManager = new ClientCommandManager();
         var eventAggregator = new EventAggregator();
@@ -661,35 +649,6 @@
             }
         }
 
-<<<<<<< HEAD
-=======
-        var transform = HeroController.instance.transform;
-        var position = transform.position;
-
-        Logger.Info("Sending Hello packet");
-
-        _netClient.UpdateManager.SetHelloServerData(
-            SceneUtil.GetCurrentSceneName(),
-            new Vector2(position.x, position.y),
-            transform.localScale.x > 0,
-            (ushort) AnimationManager.GetCurrentAnimationClip()
-        );
-
-        // Since we are probably in the pause menu when we connect, set the timescale so the game
-        // is running while paused
-        _pauseManager.SetTimeScale(1.0f);
-
-        UiManager.InternalChatBox.AddMessage("You are connected to the server");
-    }
-
-    /// <summary>
-    /// Callback method for when we receive the HelloClient data.
-    /// </summary>
-    /// <param name="helloClient">The HelloClient packet data.</param>
-    private void OnHelloClient(HelloClient helloClient) {
-        Logger.Info("Received HelloClient from server");
-
->>>>>>> 4eb25f3d
         // Fill the player data dictionary with the info from the packet
         foreach (var (id, username) in serverInfo.PlayerInfo) {
             _playerData[id] = new ClientPlayerData(id, username);
