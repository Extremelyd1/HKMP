using System;
using System.Collections.Generic;
using GlobalEnums;
using Hkmp.Animation;
using Hkmp.Api.Client;
using Hkmp.Eventing;
using Hkmp.Fsm;
using Hkmp.Game.Client.Entity;
using Hkmp.Game.Command.Client;
using Hkmp.Game.Server;
using Hkmp.Game.Settings;
using Hkmp.Networking.Client;
using Hkmp.Networking.Packet;
using Hkmp.Networking.Packet.Data;
using Hkmp.Ui;
using Hkmp.Util;
using Modding;
using UnityEngine;
using UnityEngine.SceneManagement;
using Logger = Hkmp.Logging.Logger;
using Object = UnityEngine.Object;
using Vector2 = Hkmp.Math.Vector2;

namespace Hkmp.Game.Client {
    /// <summary>
    /// Class that manages the client state (similar to ServerManager).
    /// </summary>
    internal class ClientManager : IClientManager {
        #region Internal client manager variables and properties

        /// <summary>
        /// The net client instance.
        /// </summary>
        private readonly NetClient _netClient;

        /// <summary>
        /// The server manager instance.
        /// </summary>
        private readonly ServerManager _serverManager;

        /// <summary>
        /// The UI manager instance.
        /// </summary>
        private readonly UiManager _uiManager;

        /// <summary>
        /// The current game settings.
        /// </summary>
        private readonly Settings.GameSettings _gameSettings;

        /// <summary>
        /// The loaded mod settings.
        /// </summary>
        private readonly ModSettings _modSettings;

        /// <summary>
        /// The player manager instance.
        /// </summary>
        private readonly PlayerManager _playerManager;

        /// <summary>
        /// The animation manager instance.
        /// </summary>
        private readonly AnimationManager _animationManager;

        /// <summary>
        /// The map manager instance.
        /// </summary>
        private readonly MapManager _mapManager;

        /// <summary>
        /// The entity manager instance.
        /// </summary>
        private readonly EntityManager _entityManager;

        /// <summary>
        /// The client addon manager instance.
        /// </summary>
        private readonly ClientAddonManager _addonManager;

        /// <summary>
        /// The client command manager instance.
        /// </summary>
        private readonly ClientCommandManager _commandManager;

        /// <summary>
        /// Dictionary containing a mapping from user IDs to the client player data.
        /// </summary>
        private readonly Dictionary<ushort, ClientPlayerData> _playerData;

        #endregion

        #region IClientManager properties

        /// <inheritdoc />
        public string Username {
            get {
                if (!_netClient.IsConnected) {
                    throw new Exception("Client is not connected, username is undefined");
                }

                return _username;
            }
        }

        /// <inheritdoc />
        public IReadOnlyCollection<IClientPlayer> Players => _playerData.Values;

        /// <inheritdoc />
        public event Action ConnectEvent;

        /// <inheritdoc />
        public event Action DisconnectEvent;

        /// <inheritdoc />
        public event Action<IClientPlayer> PlayerConnectEvent;

        /// <inheritdoc />
        public event Action<IClientPlayer> PlayerDisconnectEvent;

        /// <inheritdoc />
        public event Action<IClientPlayer> PlayerEnterSceneEvent;

        /// <inheritdoc />
        public event Action<IClientPlayer> PlayerLeaveSceneEvent;

        /// <inheritdoc />
        public Team Team => _playerManager.LocalPlayerTeam;

        #endregion

        /// <summary>
        /// The username that was last used to connect with.
        /// </summary>
        private string _username;

        /// <summary>
        /// Keeps track of the last updated location of the local player object.
        /// </summary>
        private Vector3 _lastPosition;

        /// <summary>
        /// Keeps track of the last updated scale of the local player object.
        /// </summary>
        private Vector3 _lastScale;

        /// <summary>
        /// Whether the scene has just changed and we are in a scene change.
        /// </summary>
        private bool _sceneChanged;

        /// <summary>
        /// Whether we have already determined whether we are scene host or not for the entity system.
        /// </summary>
        private bool _sceneHostDetermined;

        public ClientManager(
            NetClient netClient,
            ServerManager serverManager,
            PacketManager packetManager,
            UiManager uiManager,
            Settings.GameSettings gameSettings,
            ModSettings modSettings
        ) {
            _netClient = netClient;
            _serverManager = serverManager;
            _uiManager = uiManager;
            _gameSettings = gameSettings;
            _modSettings = modSettings;

            _playerData = new Dictionary<ushort, ClientPlayerData>();

            _playerManager = new PlayerManager(packetManager, gameSettings, _playerData);
            _animationManager = new AnimationManager(netClient, _playerManager, packetManager, gameSettings);
            _mapManager = new MapManager(netClient, gameSettings);

            _entityManager = new EntityManager(netClient);

            new PauseManager(netClient).RegisterHooks();
            new FsmPatcher().RegisterHooks();

            _commandManager = new ClientCommandManager();
            var eventAggregator = new EventAggregator();
            RegisterCommands();

            var clientApi = new ClientApi(this, _commandManager, uiManager, netClient, eventAggregator);
            _addonManager = new ClientAddonManager(clientApi);

            ModHooks.FinishedLoadingModsHook += _addonManager.LoadAddons;

            // Check if there is a valid authentication key and if not, generate a new one
            if (!AuthUtil.IsValidAuthKey(modSettings.AuthKey)) {
                modSettings.AuthKey = AuthUtil.GenerateAuthKey();
            }

            // Then authorize the key on the locally hosted server
            serverManager.AuthorizeKey(modSettings.AuthKey);

            // Register packet handlers
            packetManager.RegisterClientPacketHandler<HelloClient>(ClientPacketId.HelloClient, OnHelloClient);
            packetManager.RegisterClientPacketHandler<ServerClientDisconnect>(ClientPacketId.ServerClientDisconnect,
                OnDisconnect);
            packetManager.RegisterClientPacketHandler<PlayerConnect>(ClientPacketId.PlayerConnect, OnPlayerConnect);
            packetManager.RegisterClientPacketHandler<ClientPlayerDisconnect>(ClientPacketId.PlayerDisconnect,
                OnPlayerDisconnect);
            packetManager.RegisterClientPacketHandler<ClientPlayerEnterScene>(ClientPacketId.PlayerEnterScene,
                OnPlayerEnterScene);
            packetManager.RegisterClientPacketHandler<ClientPlayerAlreadyInScene>(ClientPacketId.PlayerAlreadyInScene,
                OnPlayerAlreadyInScene);
            packetManager.RegisterClientPacketHandler<ClientPlayerLeaveScene>(ClientPacketId.PlayerLeaveScene,
                OnPlayerLeaveScene);
            packetManager.RegisterClientPacketHandler<PlayerUpdate>(ClientPacketId.PlayerUpdate, OnPlayerUpdate);
            packetManager.RegisterClientPacketHandler<PlayerMapUpdate>(ClientPacketId.PlayerMapUpdate,
                OnPlayerMapUpdate);
            packetManager.RegisterClientPacketHandler<EntityUpdate>(ClientPacketId.EntityUpdate, OnEntityUpdate);
            packetManager.RegisterClientPacketHandler<GameSettingsUpdate>(ClientPacketId.GameSettingsUpdated,
                OnGameSettingsUpdated);
            packetManager.RegisterClientPacketHandler<ChatMessage>(ClientPacketId.ChatMessage, OnChatMessage);

            // Register handlers for events from UI
            uiManager.ConnectInterface.ConnectButtonPressed += Connect;
            uiManager.ConnectInterface.DisconnectButtonPressed += () => Disconnect();
            uiManager.SettingsInterface.OnTeamRadioButtonChange += InternalChangeTeam;
            uiManager.SettingsInterface.OnSkinIdChange += InternalChangeSkin;

            UiManager.InternalChatBox.ChatInputEvent += OnChatInput;

            netClient.ConnectEvent += response => uiManager.OnSuccessfulConnect();
            netClient.ConnectFailedEvent += OnConnectFailed;

            // Register the Hero Controller Start, which is when the local player spawns
            On.HeroController.Start += (orig, self) => {
                // Execute the original method
                orig(self);
                // If we are connect to a server, add a username to the player object
                if (netClient.IsConnected) {
                    _playerManager.AddNameToPlayer(
                        HeroController.instance.gameObject,
                        _username,
                        _playerManager.LocalPlayerTeam
                    );
                }
            };

            // Register handlers for scene change and player update
            UnityEngine.SceneManagement.SceneManager.activeSceneChanged += OnSceneChange;
            On.HeroController.Update += OnPlayerUpdate;

            // Register client connect and timeout handler
            netClient.ConnectEvent += OnClientConnect;
            netClient.TimeoutEvent += OnTimeout;

            // Register application quit handler
            ModHooks.ApplicationQuitHook += OnApplicationQuit;
        }

        #region Internal client-manager methods

        /// <summary>
        /// Register the default client commands.
        /// </summary>
        private void RegisterCommands() {
            _commandManager.RegisterCommand(new ConnectCommand(this));
            _commandManager.RegisterCommand(new HostCommand(_serverManager));
        }

        /// <summary>
        /// Connect the client to the server with the given address, port and username.
        /// </summary>
        /// <param name="address">The address of the server.</param>
        /// <param name="port">The port of the server.</param>
        /// <param name="username">The username of the client.</param>
        public void Connect(string address, int port, string username) {
            Logger.Info($"Connecting client to server: {address}:{port} as {username}");

            // Stop existing client
            if (_netClient.IsConnected) {
                Logger.Info("Client was already connected, disconnecting first");
                Disconnect();
            }

            // Store username, so we know what to send the server if we are connected
            _username = username;

            // Connect the network client
            _netClient.Connect(
                address,
                port,
                username,
                _modSettings.AuthKey,
                _addonManager.GetNetworkedAddonData()
            );
        }

        /// <summary>
        /// Disconnect the local client from the server.
        /// </summary>
        /// <param name="sendDisconnect">Whether to tell the server we are disconnecting.</param>
        public void Disconnect(bool sendDisconnect = true) {
            if (_netClient.IsConnected) {
                if (sendDisconnect) {
                    // First send the server that we are disconnecting
                    Logger.Info("Sending PlayerDisconnect packet");
                    _netClient.UpdateManager.SetPlayerDisconnect();
                }

                // Then actually disconnect
                _netClient.Disconnect();

                // Let the player manager know we disconnected
                _playerManager.OnDisconnect();

                // Clear the player data dictionary
                _playerData.Clear();

                _uiManager.OnClientDisconnect();

                _addonManager.ClearNetworkedAddonIds();

                // Check whether the game is in the pause menu and reset timescale to 0 in that case
                if (UIManager.instance.uiState.Equals(UIState.PAUSED)) {
                    PauseManager.SetTimeScale(0);
                }

                try {
                    DisconnectEvent?.Invoke();
                } catch (Exception e) {
                    Logger.Warn(
                        $"Exception thrown while invoking Disconnect event, {e.GetType()}, {e.Message}, {e.StackTrace}");
                }
            } else {
                Logger.Info("Could not disconnect client, it was not connected");
            }
        }

        /// <summary>
        /// Callback method for when the connection to the server fails with a given result.
        /// </summary>
        /// <param name="result">The result of the failed connection.</param>
        private void OnConnectFailed(ConnectFailedResult result) {
            _uiManager.OnFailedConnect(result);
            
            if (result.Type == ConnectFailedResult.FailType.InvalidAddons) {
                // Inform the user of the correct addons that the server needs
                UiManager.InternalChatBox.AddMessage("Server requires the following addons:");

                // Keep track of addons that the client has that the server does not, by removing all addons
                // that the server reports to have
                var clientAddonData = _addonManager.GetNetworkedAddonData();
                
                // First check for each of the addons that the server has, whether the client has them or not
                foreach (var addonData in result.AddonData) {
                    var addonName = addonData.Identifier;
                    var addonVersion = addonData.Version;
                    var message = $"  {addonName} v{addonVersion}";
                    
                    if (_addonManager.TryGetNetworkedAddon(addonName, addonVersion, out _)) {
                        message += " (installed)";
                    } else {
                        message += " (missing)";
                    }

                    UiManager.InternalChatBox.AddMessage(message);

                    clientAddonData.Remove(addonData);
                }

                // If the client has additional addons that the server does not, we list these as well
                if (clientAddonData.Count > 0) {
                    UiManager.InternalChatBox.AddMessage("Incompatible client addons:");

                    foreach (var addonData in clientAddonData) {
                        UiManager.InternalChatBox.AddMessage($"  {addonData.Identifier} v{addonData.Version}");
                    }
                }
            }
        }

        /// <summary>
        /// Callback method for when chat is input by the local user.
        /// </summary>
        /// <param name="message">The message that was submitted by the user.</param>
        private void OnChatInput(string message) {
            if (_commandManager.ProcessCommand(message)) {
                Logger.Info("Chat input was processed as command");
                return;
            }

            if (!_netClient.IsConnected) {
                return;
            }

            _netClient.UpdateManager.SetChatMessage(message);
        }

        /// <summary>
        /// Internal method for changing the local player team.
        /// </summary>
        /// <param name="team">The new team.</param>
        private void InternalChangeTeam(Team team) {
            if (!_netClient.IsConnected) {
                return;
            }

            if (!_gameSettings.TeamsEnabled) {
                Logger.Info("Team are not enabled by server");
                return;
            }

            if (_playerManager.LocalPlayerTeam == team) {
                return;
            }

            _playerManager.OnLocalPlayerTeamUpdate(team);

            _netClient.UpdateManager.SetTeamUpdate(team);

            UiManager.InternalChatBox.AddMessage($"You are now in Team {team}");
        }

        /// <summary>
        /// Internal method for changing the local player skin.
        /// </summary>
        /// <param name="skinId">The ID of the new skin.</param>
        private void InternalChangeSkin(byte skinId) {
            if (!_netClient.IsConnected) {
                return;
            }

            if (!_gameSettings.AllowSkins) {
                Logger.Info("User changed skin ID, but skins are not allowed by server");
                return;
            }

            Logger.Info($"Changed local player skin to ID: {skinId}");

            // Let the player manager handle the skin updating and send the change to the server
            _playerManager.UpdateLocalPlayerSkin(skinId);
            _netClient.UpdateManager.SetSkinUpdate(skinId);
        }

        /// <summary>
        /// Callback method for when the net client establishes a connection with a server.
        /// </summary>
        /// <param name="loginResponse">The login response received from the server.</param>
        private void OnClientConnect(LoginResponse loginResponse) {
            // First relay the addon order from the login response to the addon manager
            _addonManager.UpdateNetworkedAddonOrder(loginResponse.AddonOrder);

            // We should only be able to connect during a gameplay scene,
            // which is when the player is spawned already, so we can add the username
            _playerManager.AddNameToPlayer(HeroController.instance.gameObject, _username,
                _playerManager.LocalPlayerTeam);

            Logger.Info("Client is connected, sending Hello packet");

            // If we are in a non-gameplay scene, we transmit that we are not active yet
            var currentSceneName = SceneUtil.GetCurrentSceneName();
            if (SceneUtil.IsNonGameplayScene(currentSceneName)) {
                Logger.Error(
                    $"Client connected during a non-gameplay scene named {currentSceneName}, this should never happen!");
                return;
            }

            var transform = HeroController.instance.transform;
            var position = transform.position;

            Logger.Info("Sending Hello packet");

            _netClient.UpdateManager.SetHelloServerData(
                _username,
                SceneUtil.GetCurrentSceneName(),
                new Vector2(position.x, position.y),
                transform.localScale.x > 0,
                (ushort) AnimationManager.GetCurrentAnimationClip()
            );

            // Since we are probably in the pause menu when we connect, set the timescale so the game
            // is running while paused
            PauseManager.SetTimeScale(1.0f);

            UiManager.InternalChatBox.AddMessage("You are connected to the server");

            try {
                ConnectEvent?.Invoke();
            } catch (Exception e) {
                Logger.Warn(
                    $"Exception thrown while invoking Connect event, {e.GetType()}, {e.Message}, {e.StackTrace}");
            }
        }

        /// <summary>
        /// Callback method for when we receive the HelloClient data.
        /// </summary>
        /// <param name="helloClient">The HelloClient packet data.</param>
        private void OnHelloClient(HelloClient helloClient) {
            Logger.Info("Received HelloClient from server");

            // Fill the player data dictionary with the info from the packet
            foreach (var (id, username) in helloClient.ClientInfo) {
                _playerData[id] = new ClientPlayerData(id, username);
            }
        }

        /// <summary>
        /// Callback method for when we receive a server disconnect.
        /// </summary>
        private void OnDisconnect(ServerClientDisconnect disconnect) {
            Logger.Info($"Received ServerClientDisconnect, reason: {disconnect.Reason}");

            if (disconnect.Reason == DisconnectReason.Banned) {
                UiManager.InternalChatBox.AddMessage("You are banned from the server");
            } else if (disconnect.Reason == DisconnectReason.Kicked) {
                UiManager.InternalChatBox.AddMessage("You are kicked from the server");
            } else if (disconnect.Reason == DisconnectReason.Shutdown) {
                UiManager.InternalChatBox.AddMessage("You are disconnected from the server (server is shutting down)");
            }

            // Disconnect without sending the server that we disconnect, because the server knows that already
            Disconnect(false);
        }

        /// <summary>
        /// Callback method for when a player connects to the server.
        /// </summary>
        /// <param name="playerConnect">The PlayerConnect packet data.</param>
        private void OnPlayerConnect(PlayerConnect playerConnect) {
            Logger.Info($"Received PlayerConnect data for ID: {playerConnect.Id}");

            var playerData = new ClientPlayerData(playerConnect.Id, playerConnect.Username);
            _playerData[playerConnect.Id] = playerData;

            UiManager.InternalChatBox.AddMessage($"Player '{playerConnect.Username}' connected to the server");

            try {
                PlayerConnectEvent?.Invoke(playerData);
            } catch (Exception e) {
                Logger.Warn(
                    $"Exception thrown while invoking PlayerConnect event, {e.GetType()}, {e.Message}, {e.StackTrace}");
            }
        }

        /// <summary>
        /// Callback method for when a player disconnects from the server.
        /// </summary>
        /// <param name="playerDisconnect">The ClientPlayerDisconnect packet data.</param>
        private void OnPlayerDisconnect(ClientPlayerDisconnect playerDisconnect) {
            var id = playerDisconnect.Id;
            var username = playerDisconnect.Username;

            Logger.Info($"Received PlayerDisconnect data for ID: {id}, timed out: {playerDisconnect.TimedOut}");

            // Instruct the player manager to recycle the player object
            _playerManager.RecyclePlayer(id);

            // Destroy map icon
            _mapManager.RemoveEntryForPlayer(id);

            // Store a reference of the player data before removing it to pass to the API event
            _playerData.TryGetValue(id, out var playerData);

            // Clear the player from the player data mapping
            _playerData.Remove(id);

            if (playerDisconnect.TimedOut) {
                UiManager.InternalChatBox.AddMessage($"Player '{username}' timed out");
            } else {
                UiManager.InternalChatBox.AddMessage($"Player '{username}' disconnected from the server");
            }

            try {
                PlayerDisconnectEvent?.Invoke(playerData);
            } catch (Exception e) {
                Logger.Warn(
                    $"Exception thrown while invoking PlayerDisconnect event, {e.GetType()}, {e.Message}, {e.StackTrace}");
            }
        }

        /// <summary>
        /// Callback method for when we receive that a player is already in the scene we are entering.
        /// </summary>
        /// <param name="alreadyInScene">The ClientPlayerAlreadyInScene packet data.</param>
        private void OnPlayerAlreadyInScene(ClientPlayerAlreadyInScene alreadyInScene) {
            Logger.Info("Received AlreadyInScene packet");

            foreach (var playerEnterScene in alreadyInScene.PlayerEnterSceneList) {
                Logger.Info($"Updating already in scene player with ID: {playerEnterScene.Id}");
                OnPlayerEnterScene(playerEnterScene);
            }

            if (alreadyInScene.SceneHost) {
                // Notify the entity manager that we are scene host
                _entityManager.InitializeSceneHost();
            } else {
                // Notify the entity manager that we are scene client (non-host)
                _entityManager.InitializeSceneClient();
            }

            foreach (var entityUpdate in alreadyInScene.EntityUpdateList) {
                Logger.Info($"Updating already in scene entity with ID: {entityUpdate.Id}");
                HandleEntityUpdate(entityUpdate, true);
            }

            // Whether there were players in the scene or not, we have now determined whether
            // we are the scene host
            _sceneHostDetermined = true;
        }

        /// <summary>
        /// Callback method for when another player enters our scene.
        /// </summary>
        /// <param name="enterSceneData">The ClientPlayerEnterScene packet data.</param>
        private void OnPlayerEnterScene(ClientPlayerEnterScene enterSceneData) {
            // Read ID from player data
            var id = enterSceneData.Id;

            Logger.Info($"Player {id} entered scene");

            if (!_playerData.TryGetValue(id, out var playerData)) {
                playerData = new ClientPlayerData(id, enterSceneData.Username);
                _playerData[id] = playerData;
            }

            playerData.IsInLocalScene = true;

            _playerManager.SpawnPlayer(
                playerData,
                enterSceneData.Username,
                enterSceneData.Position,
                enterSceneData.Scale,
                enterSceneData.Team,
                enterSceneData.SkinId
            );
            _animationManager.UpdatePlayerAnimation(id, enterSceneData.AnimationClipId, 0);

            try {
                PlayerEnterSceneEvent?.Invoke(playerData);
            } catch (Exception e) {
                Logger.Warn(
                    $"Exception thrown while invoking PlayerEnterScene event, {e.GetType()}, {e.Message}, {e.StackTrace}");
            }
        }

        /// <summary>
        /// Callback method for when a player leaves our scene.
        /// </summary>
        /// <param name="data">The client player leave scene packet data.</param>
        private void OnPlayerLeaveScene(ClientPlayerLeaveScene data) {
            var id = data.Id;

            Logger.Info($"Player {id} left scene");

            if (data.NewSceneHost) {
                _entityManager.BecomeSceneHost();
            }

            if (!_playerData.TryGetValue(id, out var playerData)) {
                Logger.Info($"Could not find player data for player with ID {id}");
                return;
            }

            // Recycle corresponding player
            _playerManager.RecyclePlayer(id);

            playerData.IsInLocalScene = false;
            foreach (Transform child in playerData.PlayerObject.transform) {
                foreach (Transform grandChild in child) {
                    Object.Destroy(grandChild.gameObject);
                }
            }

            try {
                PlayerLeaveSceneEvent?.Invoke(playerData);
            } catch (Exception e) {
                Logger.Warn(
                    $"Exception thrown while invoking PlayerLeaveScene event, {e.GetType()}, {e.Message}, {e.StackTrace}");
            }
        }

        /// <summary>
        /// Callback method for when a player update is received.
        /// </summary>
        /// <param name="playerUpdate">The PlayerUpdate packet data.</param>
        private void OnPlayerUpdate(PlayerUpdate playerUpdate) {
            // Update the values of the player objects in the packet
            if (playerUpdate.UpdateTypes.Contains(PlayerUpdateType.Position)) {
                _playerManager.UpdatePosition(playerUpdate.Id, playerUpdate.Position);
            }

            if (playerUpdate.UpdateTypes.Contains(PlayerUpdateType.Scale)) {
                _playerManager.UpdateScale(playerUpdate.Id, playerUpdate.Scale);
            }

            if (playerUpdate.UpdateTypes.Contains(PlayerUpdateType.MapPosition)) {
                _mapManager.UpdatePlayerIcon(playerUpdate.Id, playerUpdate.MapPosition);
            }

            if (playerUpdate.UpdateTypes.Contains(PlayerUpdateType.Animation)) {
                foreach (var animationInfo in playerUpdate.AnimationInfos) {
                    _animationManager.OnPlayerAnimationUpdate(
                        playerUpdate.Id,
                        animationInfo.ClipId,
                        animationInfo.Frame,
                        animationInfo.EffectInfo
                    );
                }
            }
        }

        /// <summary>
        /// Callback method for when a player's map icon updates.
        /// </summary>
        /// <param name="playerMapUpdate">The PlayerMapUpdate packet data.</param>
        private void OnPlayerMapUpdate(PlayerMapUpdate playerMapUpdate) {
            _mapManager.UpdatePlayerHasIcon(playerMapUpdate.Id, playerMapUpdate.HasIcon);
        }

        /// <summary>
        /// Callback method for when an entity update is received.
        /// </summary>
        /// <param name="entityUpdate">The EntityUpdate packet data.</param>
        private void OnEntityUpdate(EntityUpdate entityUpdate) {
            // We only propagate entity updates to the entity manager if we have determined the scene host
            if (!_sceneHostDetermined) {
                return;
            }
            
            HandleEntityUpdate(entityUpdate);
        }

        /// <summary>
        /// Method for handling received entity updates.
        /// </summary>
        /// <param name="entityUpdate">The entity update to handle.</param>
        /// <param name="alreadyInSceneUpdate">Whether this is the update from the already in scene packet.</param>
        private void HandleEntityUpdate(EntityUpdate entityUpdate, bool alreadyInSceneUpdate = false) {
            if (entityUpdate.UpdateTypes.Contains(EntityUpdateType.Position)) {
<<<<<<< HEAD
                _entityManager.UpdateEntityPosition(entityUpdate.Id, entityUpdate.Position);
            }
            
            if (entityUpdate.UpdateTypes.Contains(EntityUpdateType.Scale)) {
                _entityManager.UpdateEntityScale(entityUpdate.Id, entityUpdate.Scale);
            }
            
            if (entityUpdate.UpdateTypes.Contains(EntityUpdateType.Animation)) {
                _entityManager.UpdateEntityAnimation(
                    entityUpdate.Id, 
                    entityUpdate.AnimationId, 
                    entityUpdate.AnimationWrapMode,
                    alreadyInSceneUpdate
                );
=======
                _entityManager.UpdateEntityPosition((EntityType) entityUpdate.EntityType, entityUpdate.Id,
                    entityUpdate.Position);
>>>>>>> bb02b905
            }

            if (entityUpdate.UpdateTypes.Contains(EntityUpdateType.Active)) {
                _entityManager.UpdateEntityIsActive(entityUpdate.Id, entityUpdate.IsActive);
            }

<<<<<<< HEAD
            if (entityUpdate.UpdateTypes.Contains(EntityUpdateType.Data)) {
                _entityManager.UpdateEntityData(entityUpdate.Id, entityUpdate.GenericData);
=======
                _entityManager.UpdateEntityState(
                    (EntityType) entityUpdate.EntityType,
                    entityUpdate.Id,
                    entityUpdate.State,
                    variables
                );
>>>>>>> bb02b905
            }
        }

        /// <summary>
        /// Callback method for when the game settings are updated by the server.
        /// </summary>
        /// <param name="update">The GameSettingsUpdate packet data.</param>
        private void OnGameSettingsUpdated(GameSettingsUpdate update) {
            var pvpChanged = false;
            var bodyDamageChanged = false;
            var displayNamesChanged = false;
            var alwaysShowMapChanged = false;
            var onlyCompassChanged = false;
            var teamsChanged = false;
            var allowSkinsChanged = false;

            // Check whether the PvP state changed
            if (_gameSettings.IsPvpEnabled != update.GameSettings.IsPvpEnabled) {
                pvpChanged = true;

                var message = $"PvP is now {(update.GameSettings.IsPvpEnabled ? "enabled" : "disabled")}";

                UiManager.InternalChatBox.AddMessage(message);
                Logger.Info(message);
            }

            // Check whether the body damage state changed
            if (_gameSettings.IsBodyDamageEnabled != update.GameSettings.IsBodyDamageEnabled) {
                bodyDamageChanged = true;

                var message =
                    $"Body damage is now {(update.GameSettings.IsBodyDamageEnabled ? "enabled" : "disabled")}";

                UiManager.InternalChatBox.AddMessage(message);
                Logger.Info(message);
            }

            // Check whether the always show map icons state changed
            if (_gameSettings.AlwaysShowMapIcons != update.GameSettings.AlwaysShowMapIcons) {
                alwaysShowMapChanged = true;

                var message =
                    $"Map icons are now{(update.GameSettings.AlwaysShowMapIcons ? "" : " not")} always visible";

                UiManager.InternalChatBox.AddMessage(message);
                Logger.Info(message);
            }

            // Check whether the wayward compass broadcast state changed
            if (_gameSettings.OnlyBroadcastMapIconWithWaywardCompass !=
                update.GameSettings.OnlyBroadcastMapIconWithWaywardCompass) {
                onlyCompassChanged = true;

                var message =
                    $"Map icons are {(update.GameSettings.OnlyBroadcastMapIconWithWaywardCompass ? "now only" : "not")} broadcast when wearing the Wayward Compass charm";

                UiManager.InternalChatBox.AddMessage(message);
                Logger.Info(message);
            }

            // Check whether the display names setting changed
            if (_gameSettings.DisplayNames != update.GameSettings.DisplayNames) {
                displayNamesChanged = true;

                var message = $"Names are {(update.GameSettings.DisplayNames ? "now" : "no longer")} displayed";

                UiManager.InternalChatBox.AddMessage(message);
                Logger.Info(message);
            }

            // Check whether the teams enabled setting changed
            if (_gameSettings.TeamsEnabled != update.GameSettings.TeamsEnabled) {
                teamsChanged = true;

                var message = $"Teams are {(update.GameSettings.TeamsEnabled ? "now" : "no longer")} enabled";

                UiManager.InternalChatBox.AddMessage(message);
                Logger.Info(message);
            }

            // Check whether allow skins setting changed
            if (_gameSettings.AllowSkins != update.GameSettings.AllowSkins) {
                allowSkinsChanged = true;

                var message = $"Skins are {(update.GameSettings.AllowSkins ? "now" : "no longer")} enabled";

                UiManager.InternalChatBox.AddMessage(message);
                Logger.Info(message);
            }

            // Update the settings so callbacks can read updated values
            _gameSettings.SetAllProperties(update.GameSettings);

            // Only update the player manager if the either PvP or body damage have been changed
            if (pvpChanged || bodyDamageChanged || displayNamesChanged) {
                _playerManager.OnGameSettingsUpdated(pvpChanged || bodyDamageChanged, displayNamesChanged);
            }

            if (alwaysShowMapChanged || onlyCompassChanged) {
                if (!_gameSettings.AlwaysShowMapIcons && !_gameSettings.OnlyBroadcastMapIconWithWaywardCompass) {
                    _mapManager.RemoveAllIcons();
                }
            }

            // If the teams setting changed, we invoke the registered event handler if they exist
            if (teamsChanged) {
                // If the team setting was disabled, we reset all teams 
                if (!_gameSettings.TeamsEnabled) {
                    _playerManager.ResetAllTeams();
                }

                _uiManager.OnTeamSettingChange();
            }

            // If the allow skins setting changed and it is no longer allowed, we reset all existing skins
            if (allowSkinsChanged && !_gameSettings.AllowSkins) {
                _playerManager.ResetAllPlayerSkins();
            }
        }

        /// <summary>
        /// Callback method for when the Unity scene changes.
        /// </summary>
        /// <param name="oldScene">The old scene instance.</param>
        /// <param name="newScene">The new scene instance.</param>
        private void OnSceneChange(Scene oldScene, Scene newScene) {
            Logger.Info($"Scene changed from {oldScene.name} to {newScene.name}");

            // Always recycle existing players, because we changed scenes
            _playerManager.RecycleAllPlayers();

            // For each known player set that they are not in our scene anymore
            foreach (var playerData in _playerData.Values) {
                playerData.IsInLocalScene = false;
            }

            // If we are not connected, there is nothing to send to
            if (!_netClient.IsConnected) {
                return;
            }

            _sceneChanged = true;

            // Reset the status of whether we determined the scene host or not
            _sceneHostDetermined = false;

            // Ignore scene changes from and to non-gameplay scenes
            if (SceneUtil.IsNonGameplayScene(oldScene.name) && SceneUtil.IsNonGameplayScene(newScene.name)) {
                return;
            }

            _netClient.UpdateManager.SetLeftScene();
        }

        /// <summary>
        /// Callback method on the HeroController#Update method.
        /// </summary>
        /// <param name="orig">The original method.</param>
        /// <param name="self">The HeroController instance.</param>
        private void OnPlayerUpdate(On.HeroController.orig_Update orig, HeroController self) {
            // Make sure the original method executes
            orig(self);

            // Ignore player position updates on non-gameplay scenes
            var currentSceneName = SceneUtil.GetCurrentSceneName();
            if (SceneUtil.IsNonGameplayScene(currentSceneName)) {
                return;
            }

            // If we are not connected, there is nothing to send to
            if (!_netClient.IsConnected) {
                return;
            }

            var heroTransform = HeroController.instance.transform;

            var newPosition = heroTransform.position;
            // If the position changed since last check
            if (newPosition != _lastPosition) {
                // Update the last position, since it changed
                _lastPosition = newPosition;

                if (_sceneChanged) {
                    _sceneChanged = false;


                    // Set some default values for the packet variables in case we don't have a HeroController instance
                    // This might happen when we are in a non-gameplay scene without the knight
                    var position = Vector2.Zero;
                    var scale = Vector3.zero;
                    ushort animationClipId = 0;

                    // If we do have a HeroController instance, use its values
                    if (HeroController.instance != null) {
                        var transform = HeroController.instance.transform;
                        var transformPos = transform.position;

                        position = new Vector2(transformPos.x, transformPos.y);
                        scale = transform.localScale;
                        animationClipId = (ushort) AnimationManager.GetCurrentAnimationClip();
                    }

                    Logger.Info("Sending EnterScene packet");

                    _netClient.UpdateManager.SetEnterSceneData(
                        SceneUtil.GetCurrentSceneName(),
                        position,
                        scale.x > 0,
                        animationClipId
                    );
                } else {
                    // If this was not the first position update after a scene change,
                    // we can simply send a position update packet
                    _netClient.UpdateManager.UpdatePlayerPosition(new Vector2(newPosition.x, newPosition.y));
                }
            }

            var newScale = heroTransform.localScale;
            // If the scale changed since last check
            if (newScale != _lastScale) {
                _netClient.UpdateManager.UpdatePlayerScale(newScale.x > 0);

                // Update the last scale, since it changed
                _lastScale = newScale;
            }
        }

        /// <summary>
        /// Callback method for when a chat message is received.
        /// </summary>
        /// <param name="chatMessage">The ChatMessage packet data.</param>
        private void OnChatMessage(ChatMessage chatMessage) {
            UiManager.InternalChatBox.AddMessage(chatMessage.Message);
        }

        /// <summary>
        /// Callback method for when the net client is timed out.
        /// </summary>
        private void OnTimeout() {
            if (!_netClient.IsConnected) {
                return;
            }

            Logger.Info("Connection to server timed out, disconnecting");
            UiManager.InternalChatBox.AddMessage("You are disconnected from the server (server timed out)");

            Disconnect();
        }

        /// <summary>
        /// Callback method for when the local user quits the application.
        /// </summary>
        private void OnApplicationQuit() {
            if (!_netClient.IsConnected) {
                return;
            }

            // Send a disconnect packet before exiting the application
            Logger.Info("Sending PlayerDisconnect packet");
            _netClient.UpdateManager.SetPlayerDisconnect();
            _netClient.Disconnect();
        }

        #endregion

        #region IClientManager methods

        /// <inheritdoc />
        public IClientPlayer GetPlayer(ushort id) {
            return TryGetPlayer(id, out var player) ? player : null;
        }

        /// <inheritdoc />
        public bool TryGetPlayer(ushort id, out IClientPlayer player) {
            var found = _playerData.TryGetValue(id, out var playerData);
            player = playerData;

            return found;
        }

        /// <inheritdoc />
        public void ChangeTeam(Team team) {
            if (!_netClient.IsConnected) {
                throw new InvalidOperationException("Client is not connected, cannot change team");
            }

            InternalChangeTeam(team);
        }

        /// <inheritdoc />
        public void ChangeSkin(byte skinId) {
            if (!_netClient.IsConnected) {
                throw new InvalidOperationException("Client is not connected, cannot change skin");
            }

            InternalChangeSkin(skinId);
        }

        #endregion
    }
}<|MERGE_RESOLUTION|>--- conflicted
+++ resolved
@@ -735,7 +735,6 @@
         /// <param name="alreadyInSceneUpdate">Whether this is the update from the already in scene packet.</param>
         private void HandleEntityUpdate(EntityUpdate entityUpdate, bool alreadyInSceneUpdate = false) {
             if (entityUpdate.UpdateTypes.Contains(EntityUpdateType.Position)) {
-<<<<<<< HEAD
                 _entityManager.UpdateEntityPosition(entityUpdate.Id, entityUpdate.Position);
             }
             
@@ -750,27 +749,14 @@
                     entityUpdate.AnimationWrapMode,
                     alreadyInSceneUpdate
                 );
-=======
-                _entityManager.UpdateEntityPosition((EntityType) entityUpdate.EntityType, entityUpdate.Id,
-                    entityUpdate.Position);
->>>>>>> bb02b905
             }
 
             if (entityUpdate.UpdateTypes.Contains(EntityUpdateType.Active)) {
                 _entityManager.UpdateEntityIsActive(entityUpdate.Id, entityUpdate.IsActive);
             }
 
-<<<<<<< HEAD
             if (entityUpdate.UpdateTypes.Contains(EntityUpdateType.Data)) {
                 _entityManager.UpdateEntityData(entityUpdate.Id, entityUpdate.GenericData);
-=======
-                _entityManager.UpdateEntityState(
-                    (EntityType) entityUpdate.EntityType,
-                    entityUpdate.Id,
-                    entityUpdate.State,
-                    variables
-                );
->>>>>>> bb02b905
             }
         }
 
