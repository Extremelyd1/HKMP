namespace Hkmp {
    public static class Version {
<<<<<<< HEAD
        public const string String = "0.7.0";
=======
        public const string String = "0.6.2";
>>>>>>> 20f242ce
    }
}<|MERGE_RESOLUTION|>--- conflicted
+++ resolved
@@ -1,9 +1,5 @@
 namespace Hkmp {
     public static class Version {
-<<<<<<< HEAD
         public const string String = "0.7.0";
-=======
-        public const string String = "0.6.2";
->>>>>>> 20f242ce
     }
 }