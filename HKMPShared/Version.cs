namespace Hkmp {
    public static class Version {
<<<<<<< HEAD
        public const string String = "0.7.1-es.1";
=======
        public const string String = "0.7.2";
>>>>>>> a0873a3e
    }
}<|MERGE_RESOLUTION|>--- conflicted
+++ resolved
@@ -1,9 +1,5 @@
 namespace Hkmp {
     public static class Version {
-<<<<<<< HEAD
-        public const string String = "0.7.1-es.1";
-=======
-        public const string String = "0.7.2";
->>>>>>> a0873a3e
+        public const string String = "0.7.2-es.1";
     }
 }