--- conflicted
+++ resolved
@@ -204,24 +204,8 @@
                 }
             }
 
-<<<<<<< HEAD
             foreach (var keyDataPair in _entityData.GetCopy()) {
                 var entityKey = keyDataPair.Key;
-=======
-            _netServer.GetUpdateManagerForClient(id).AddPlayerAlreadyInSceneData(
-                enterSceneList,
-                !alreadyPlayersInScene
-            );
-        }
-
-        private void OnClientLeaveScene(ushort id) {
-            if (!_playerData.TryGetValue(id, out var playerData)) {
-                Logger.Get().Warn(this, $"Received LeaveScene data from {id}, but player is not in mapping");
-                return;
-            }
-
-            var sceneName = playerData.CurrentScene;
->>>>>>> 7095a7ac
 
                 // Check which entities are actually in the scene that the player is entering
                 if (entityKey.Scene.Equals(playerData.CurrentScene)) {
@@ -268,6 +252,42 @@
             }
         }
 
+        private void OnClientLeaveScene(ushort id) {
+            if (!_playerData.TryGetValue(id, out var playerData)) {
+                Logger.Get().Warn(this, $"Received LeaveScene data from {id}, but player is not in mapping");
+                return;
+            }
+
+            var sceneName = playerData.CurrentScene;
+
+            if (sceneName.Length == 0) {
+                Logger.Get().Info(this,
+                    $"Received LeaveScene data from ID {id}, but there was no last scene registered");
+                return;
+            }
+
+            Logger.Get().Info(this, $"Received LeaveScene data from ID {id}, last scene: {sceneName}");
+
+            playerData.CurrentScene = "";
+
+            foreach (var idPlayerDataPair in _playerData.GetCopy()) {
+                // Skip source player
+                if (idPlayerDataPair.Key == id) {
+                    continue;
+                }
+
+                var otherPlayerData = idPlayerDataPair.Value;
+
+                // Send the packet to all clients on the scene that the player left
+                // to indicate that this client has left their scene
+                if (otherPlayerData.CurrentScene.Equals(sceneName)) {
+                    Logger.Get().Info(this, $"Sending leave scene packet to {idPlayerDataPair.Key}");
+
+                    _netServer.GetUpdateManagerForClient(idPlayerDataPair.Key).AddPlayerLeaveSceneData(id);
+                }
+            }
+        }
+
         private void OnPlayerUpdate(ushort id, PlayerUpdate playerUpdate) {
             if (!_playerData.TryGetValue(id, out var playerData)) {
                 Logger.Get().Warn(this, $"Received PlayerUpdate data, but player with ID {id} is not in mapping");
@@ -392,8 +412,7 @@
                 entityData.LastAnimationIndex = entityUpdate.AnimationIndex;
             }
         }
-
-<<<<<<< HEAD
+        
         private void HandlePlayerLeaveScene(ushort id, bool disconnected) {
             if (!_playerData.TryGetValue(id, out var playerData)) {
                 Logger.Get().Warn(this, 
@@ -413,31 +432,6 @@
                 $"Received {(disconnected ? "PlayerDisconnect" : "LeaveScene")} data from ID {id}, last scene: {sceneName}");
 
             playerData.CurrentScene = "";
-=======
-        /**
-         * Callback for when a packet with disconnect data is received
-         */
-        private void OnPlayerDisconnect(ushort id) {
-            if (!_playerData.TryGetValue(id, out _)) {
-                Logger.Get().Warn(this, $"Received PlayerDisconnect data, but player with ID {id} is not in mapping");
-                return;
-            }
-            
-            Logger.Get().Info(this, $"Received PlayerDisconnect data from ID: {id}");
-
-            DisconnectPlayer(id);
-        }
-
-        private void DisconnectPlayer(ushort id, bool timeout = false) {
-            if (!timeout) {
-                // If this isn't a timeout, then we need to propagate this packet to the NetServer
-                _netServer.OnClientDisconnect(id);
-            }
-
-            if (!_playerData.TryGetValue(id, out var playerData)) {
-                return;
-            }
->>>>>>> 7095a7ac
             
             var username = playerData.Username;
 
@@ -450,7 +444,6 @@
                     continue;
                 }
 
-<<<<<<< HEAD
                 var otherPlayerData = idPlayerDataPair.Value;
 
                 // Send the packet to all clients on the scene that the player left
@@ -494,13 +487,6 @@
                         }
                     }
                 }
-=======
-                _netServer.GetUpdateManagerForClient(idPlayerDataPair.Key).AddPlayerDisconnectData(
-                    id,
-                    username,
-                    timeout
-                );
->>>>>>> 7095a7ac
             }
             
             // In case there were no other players to make scene host, we still need to reset the leaving
@@ -532,6 +518,43 @@
         private void OnClientLeaveScene(ushort id) {
             HandlePlayerLeaveScene(id, false);
         }
+        
+        private void HandlePlayerLeaveScene(ushort id, bool disconnected) {
+            if (!_playerData.TryGetValue(id, out var playerData)) {
+                Logger.Get().Warn(this, 
+                    $"Received {(disconnected ? "PlayerDisconnect" : "LeaveScene")} data from {id}, but player is not in mapping");
+                return;
+            }
+            
+        }
+
+        private void DisconnectPlayer(ushort id, bool timeout = false) {
+            if (!timeout) {
+                // If this isn't a timeout, then we need to propagate this packet to the NetServer
+                _netServer.OnClientDisconnect(id);
+            }
+
+            if (!_playerData.TryGetValue(id, out var playerData)) {
+                return;
+            }
+            
+            var username = playerData.Username;
+
+            foreach (var idPlayerDataPair in _playerData.GetCopy()) {
+                if (idPlayerDataPair.Key == id) {
+                    continue;
+                }
+
+                _netServer.GetUpdateManagerForClient(idPlayerDataPair.Key).AddPlayerDisconnectData(
+                    id,
+                    username,
+                    timeout
+                );
+            }
+
+            // Now remove the client from the player data mapping
+            _playerData.Remove(id);
+        }
 
         private void OnPlayerDeath(ushort id) {
             if (!_playerData.TryGetValue(id, out _)) {
