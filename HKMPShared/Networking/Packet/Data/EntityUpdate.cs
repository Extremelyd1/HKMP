--- conflicted
+++ resolved
@@ -11,13 +11,9 @@
         public HashSet<EntityUpdateType> UpdateTypes { get; }
 
         public Vector2 Position { get; set; }
-<<<<<<< HEAD
-        
+
         public bool Scale { get; set; }
-        
-=======
 
->>>>>>> b837274a
         public byte State { get; set; }
 
         public List<byte> Variables { get; }
@@ -54,13 +50,10 @@
                 packet.Write(Position);
             }
 
-<<<<<<< HEAD
             if (UpdateTypes.Contains(EntityUpdateType.Scale)) {
                 packet.Write(Scale);
             }
-            
-=======
->>>>>>> b837274a
+
             if (UpdateTypes.Contains(EntityUpdateType.State)) {
                 packet.Write(State);
             }
@@ -99,13 +92,10 @@
                 Position = packet.ReadVector2();
             }
 
-<<<<<<< HEAD
             if (UpdateTypes.Contains(EntityUpdateType.Scale)) {
                 Scale = packet.ReadBool();
             }
             
-=======
->>>>>>> b837274a
             if (UpdateTypes.Contains(EntityUpdateType.State)) {
                 State = packet.ReadByte();
             }
