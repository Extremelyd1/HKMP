namespace Hkmp.Networking.Packet.Data {
    public class ClientPlayerDisconnect : GenericClientData {
        public string Username { get; set; }
<<<<<<< HEAD
        public bool SceneHost { get; set; }
=======
        public bool TimedOut { get; set; }
>>>>>>> 7095a7ac

        public ClientPlayerDisconnect() {
            IsReliable = true;
            DropReliableDataIfNewerExists = false;
        }
        
        public override void WriteData(Packet packet) {
            packet.Write(Id);
            packet.Write(Username);
<<<<<<< HEAD
            packet.Write(SceneHost);
=======
            packet.Write(TimedOut);
>>>>>>> 7095a7ac
        }

        public override void ReadData(Packet packet) {
            Id = packet.ReadUShort();
            Username = packet.ReadString();
<<<<<<< HEAD
            SceneHost = packet.ReadBool();
=======
            TimedOut = packet.ReadBool();
>>>>>>> 7095a7ac
        }
    }
}<|MERGE_RESOLUTION|>--- conflicted
+++ resolved
@@ -1,11 +1,8 @@
 namespace Hkmp.Networking.Packet.Data {
     public class ClientPlayerDisconnect : GenericClientData {
         public string Username { get; set; }
-<<<<<<< HEAD
+        public bool TimedOut { get; set; }
         public bool SceneHost { get; set; }
-=======
-        public bool TimedOut { get; set; }
->>>>>>> 7095a7ac
 
         public ClientPlayerDisconnect() {
             IsReliable = true;
@@ -15,21 +12,15 @@
         public override void WriteData(Packet packet) {
             packet.Write(Id);
             packet.Write(Username);
-<<<<<<< HEAD
+            packet.Write(TimedOut);
             packet.Write(SceneHost);
-=======
-            packet.Write(TimedOut);
->>>>>>> 7095a7ac
         }
 
         public override void ReadData(Packet packet) {
             Id = packet.ReadUShort();
             Username = packet.ReadString();
-<<<<<<< HEAD
+            TimedOut = packet.ReadBool();
             SceneHost = packet.ReadBool();
-=======
-            TimedOut = packet.ReadBool();
->>>>>>> 7095a7ac
         }
     }
 }