using System;
using System.Collections.Generic;
using Hkmp.Networking.Packet.Data;

namespace Hkmp.Networking.Packet {
    public abstract class UpdatePacket {
        protected readonly Packet Packet;

        public ushort Sequence { get; set; }

        public ushort Ack { get; set; }

        public bool[] AckField { get; private set; }

        protected UpdatePacket(Packet packet) {
            Packet = packet;

            AckField = new bool[UdpUpdateManager.AckSize];
        }

        protected void WriteHeaders(Packet packet) {
            packet.Write(Sequence);
            packet.Write(Ack);

            uint ackFieldInt = 0;
            uint currentFieldValue = 1;
            for (var i = 0; i < UdpUpdateManager.AckSize; i++) {
                if (AckField[i]) {
                    ackFieldInt |= currentFieldValue;
                }

                currentFieldValue *= 2;
            }

            packet.Write(ackFieldInt);
        }

        protected void ReadHeaders(Packet packet) {
            Sequence = packet.ReadUShort();
            Ack = packet.ReadUShort();

            // Initialize the AckField array
            AckField = new bool[UdpUpdateManager.AckSize];

            var ackFieldInt = packet.ReadUInt();
            uint currentFieldValue = 1;
            for (var i = 0; i < UdpUpdateManager.AckSize; i++) {
                AckField[i] = (ackFieldInt & currentFieldValue) != 0;

                currentFieldValue *= 2;
            }
        }

        public abstract Packet CreatePacket();

        public abstract void ReadPacket();

        public abstract bool ContainsReliableData();
    }

    public class ServerUpdatePacket : UpdatePacket {
        private bool _containsReliableData;

        public HashSet<ServerPacketId> DataPacketIds { get; }

        public HelloServer HelloServer { get; private set; }

        public PlayerUpdate PlayerUpdate { get; }

        public PacketDataCollection<EntityUpdate> EntityUpdates { get; }

        public ServerPlayerEnterScene PlayerEnterScene { get; private set; }

        public ServerPlayerTeamUpdate PlayerTeamUpdate { get; private set; }

        public ServerPlayerSkinUpdate PlayerSkinUpdate { get; private set; }

        public ServerPlayerEmoteUpdate PlayerEmoteUpdate { get; private set; }

        public ServerUpdatePacket() : this(null) {
        }

        public ServerUpdatePacket(Packet packet) : base(packet) {
            DataPacketIds = new HashSet<ServerPacketId>();

            HelloServer = new HelloServer();

            PlayerUpdate = new PlayerUpdate();
            EntityUpdates = new PacketDataCollection<EntityUpdate>();

            PlayerEnterScene = new ServerPlayerEnterScene();
            PlayerTeamUpdate = new ServerPlayerTeamUpdate();
            PlayerSkinUpdate = new ServerPlayerSkinUpdate();
            PlayerEmoteUpdate = new ServerPlayerEmoteUpdate();
        }

        public override Packet CreatePacket() {
            var packet = new Packet();

            WriteHeaders(packet);

            // Construct the byte flag representing which packets are included
            // in this update
            ushort dataPacketIdFlag = 0;
            // Keep track of value of current bit
            ushort currentTypeValue = 1;

            /*
            foreach (var item in DataPacketIds)
            {
                Logger.Info(this,$"creating packet with {Enum.GetName(typeof(ServerPacketId), item)}");
            }
            */

            for (var i = 0; i < Enum.GetNames(typeof(ServerPacketId)).Length; i++) {
                // Cast the current index of the loop to a ServerPacketId and check if it is
                // contained in the update type list, if so, we add the current bit to the flag
                if (DataPacketIds.Contains((ServerPacketId) i)) {
                    dataPacketIdFlag |= currentTypeValue;
                }

                currentTypeValue *= 2;
            }

            packet.Write(dataPacketIdFlag);

            // TODO: this is a mess, we have an interface that exposes a write and read method
            // to packets, but we don't really use the abstraction since we still need to
            // write and read in a specific order to ensure consistency
            // The same holds then for determining whether this packet contains reliable data
            // and finding a way to elegantly copy reliable data to a new packet

            if (DataPacketIds.Contains(ServerPacketId.HelloServer)) {
                HelloServer.WriteData(packet);
            }

            if (DataPacketIds.Contains(ServerPacketId.PlayerUpdate)) {
                PlayerUpdate.WriteData(packet);
            }

            if (DataPacketIds.Contains(ServerPacketId.EntityUpdate)) {
                EntityUpdates.WriteData(packet);
            }

            if (DataPacketIds.Contains(ServerPacketId.PlayerEnterScene)) {
                PlayerEnterScene.WriteData(packet);
            }

            if (DataPacketIds.Contains(ServerPacketId.PlayerTeamUpdate)) {
                PlayerTeamUpdate.WriteData(packet);
            }

            if (DataPacketIds.Contains(ServerPacketId.PlayerSkinUpdate)) {
                PlayerSkinUpdate.WriteData(packet);
            }

            if (DataPacketIds.Contains(ServerPacketId.PlayerEmoteUpdate)) {
                PlayerEmoteUpdate.WriteData(packet);
            }

            // Check whether there is reliable data written in this packet
            // and set the boolean value accordingly
            _containsReliableData = DataPacketIds.Contains(ServerPacketId.HelloServer)
                                    || DataPacketIds.Contains(ServerPacketId.PlayerEnterScene)
                                    || DataPacketIds.Contains(ServerPacketId.PlayerLeaveScene)
                                    || DataPacketIds.Contains(ServerPacketId.PlayerDeath)
                                    || DataPacketIds.Contains(ServerPacketId.PlayerTeamUpdate)
                                    || DataPacketIds.Contains(ServerPacketId.PlayerSkinUpdate);

            packet.WriteLength();

            return packet;
        }

        public override void ReadPacket() {
            ReadHeaders(Packet);

            // Read the byte flag representing which packets
            // are included in this update
            var dataPacketIdFlag = Packet.ReadUShort();
            // Keep track of value of current bit
            var currentTypeValue = 1;

            for (var i = 0; i < Enum.GetNames(typeof(ServerPacketId)).Length; i++) {
                // If this bit was set in our flag, we add the type to the list
                if ((dataPacketIdFlag & currentTypeValue) != 0) {
                    DataPacketIds.Add((ServerPacketId) i);
                }

                // Increase the value of current bit
                currentTypeValue *= 2;
            }

            /*
            foreach (var item in DataPacketIds)
            {
                Logger.Info(this,$"reading packet with {Enum.GetName(typeof(ServerPacketId), item)}");
            }
            */


            if (DataPacketIds.Contains(ServerPacketId.HelloServer)) {
                HelloServer.ReadData(Packet);
            }

            if (DataPacketIds.Contains(ServerPacketId.PlayerUpdate)) {
                PlayerUpdate.ReadData(Packet);
            }

            if (DataPacketIds.Contains(ServerPacketId.EntityUpdate)) {
                EntityUpdates.ReadData(Packet);
            }

            if (DataPacketIds.Contains(ServerPacketId.PlayerEnterScene)) {
                PlayerEnterScene.ReadData(Packet);
            }

            if (DataPacketIds.Contains(ServerPacketId.PlayerTeamUpdate)) {
                PlayerTeamUpdate.ReadData(Packet);
            }

            if (DataPacketIds.Contains(ServerPacketId.PlayerSkinUpdate)) {
                PlayerSkinUpdate.ReadData(Packet);
            }

            if (DataPacketIds.Contains(ServerPacketId.PlayerEmoteUpdate)) {
                PlayerEmoteUpdate.ReadData(Packet);
            }
        }

        public override bool ContainsReliableData() {
            return _containsReliableData;
        }

        public void SetLostReliableData(ServerUpdatePacket lostPacket) {
            if (lostPacket.DataPacketIds.Contains(ServerPacketId.HelloServer)) {
                Logger.Get().Info(this, "  Resending HelloServer data");

                DataPacketIds.Add(ServerPacketId.HelloServer);
                HelloServer = lostPacket.HelloServer;
            }

            if (lostPacket.DataPacketIds.Contains(ServerPacketId.PlayerEnterScene)) {
                Logger.Get().Info(this, "  Resending PlayerEnterScene data");

                DataPacketIds.Add(ServerPacketId.PlayerEnterScene);
                PlayerEnterScene = lostPacket.PlayerEnterScene;
            }

            if (lostPacket.DataPacketIds.Contains(ServerPacketId.PlayerLeaveScene)) {
                Logger.Get().Info(this, "  Resending PlayerLeaveScene data");

                DataPacketIds.Add(ServerPacketId.PlayerLeaveScene);
            }

            if (lostPacket.DataPacketIds.Contains(ServerPacketId.PlayerTeamUpdate)) {
                // Only update if the current packet does not already contain another team update
                // since we want the latest update to arrive
                if (!DataPacketIds.Contains(ServerPacketId.PlayerTeamUpdate)) {
                    Logger.Get().Info(this, "  Resending PlayerTeamUpdate data");

                    DataPacketIds.Add(ServerPacketId.PlayerTeamUpdate);
                    PlayerTeamUpdate = lostPacket.PlayerTeamUpdate;
                }
            }

            if (lostPacket.DataPacketIds.Contains(ServerPacketId.PlayerSkinUpdate)) {
                // Only update if the current packet does not already contain another skin update
                // since we want the latest update to arrive
                if (!DataPacketIds.Contains(ServerPacketId.PlayerSkinUpdate)) {
                    Logger.Get().Info(this, "  Resending PlayerSkinUpdate data");

                    DataPacketIds.Add(ServerPacketId.PlayerSkinUpdate);
                    PlayerSkinUpdate = lostPacket.PlayerSkinUpdate;
                }
            }
        }
    }

    public class ClientUpdatePacket : UpdatePacket {
        private bool _containsReliableData;

        public HashSet<ClientPacketId> DataPacketIds { get; }

        public PacketDataCollection<PlayerConnect> PlayerConnect { get; }

        public PacketDataCollection<ClientPlayerDisconnect> PlayerDisconnect { get; }

        public PacketDataCollection<ClientPlayerEnterScene> PlayerEnterScene { get; }

        public ClientPlayerAlreadyInScene PlayerAlreadyInScene { get; }
<<<<<<< HEAD
        
        public PacketDataCollection<ClientPlayerLeaveScene> PlayerLeaveScene { get; }
=======

        public PacketDataCollection<GenericClientData> PlayerLeaveScene { get; }
>>>>>>> b837274a

        public PacketDataCollection<PlayerUpdate> PlayerUpdates { get; }

        public PacketDataCollection<EntityUpdate> EntityUpdates { get; }

        public PacketDataCollection<GenericClientData> PlayerDeath { get; }

        public PacketDataCollection<ClientPlayerTeamUpdate> PlayerTeamUpdate { get; }

        public PacketDataCollection<ClientPlayerSkinUpdate> PlayerSkinUpdate { get; }

        public PacketDataCollection<ClientPlayerEmoteUpdate> PlayerEmoteUpdate { get; }

        public GameSettingsUpdate GameSettingsUpdate { get; private set; }

        public ClientUpdatePacket() : this(null) {
        }

        public ClientUpdatePacket(Packet packet) : base(packet) {
            DataPacketIds = new HashSet<ClientPacketId>();

            PlayerConnect = new PacketDataCollection<PlayerConnect>();
            PlayerDisconnect = new PacketDataCollection<ClientPlayerDisconnect>();
            PlayerEnterScene = new PacketDataCollection<ClientPlayerEnterScene>();
            PlayerAlreadyInScene = new ClientPlayerAlreadyInScene();
<<<<<<< HEAD
            PlayerLeaveScene = new PacketDataCollection<ClientPlayerLeaveScene>();
            
=======
            PlayerLeaveScene = new PacketDataCollection<GenericClientData>();

>>>>>>> b837274a
            PlayerUpdates = new PacketDataCollection<PlayerUpdate>();
            EntityUpdates = new PacketDataCollection<EntityUpdate>();

            PlayerDeath = new PacketDataCollection<GenericClientData>();
            PlayerTeamUpdate = new PacketDataCollection<ClientPlayerTeamUpdate>();
            PlayerSkinUpdate = new PacketDataCollection<ClientPlayerSkinUpdate>();
            PlayerEmoteUpdate = new PacketDataCollection<ClientPlayerEmoteUpdate>();

            GameSettingsUpdate = new GameSettingsUpdate();
        }

        public override Packet CreatePacket() {
            var packet = new Packet();

            WriteHeaders(packet);

            // Construct the ushort flag representing which packets are included
            // in this update, we need a ushort since we have more than 8 possible packet IDs
            ushort dataPacketIdFlag = 0;
            // Keep track of value of current bit
            ushort currentTypeValue = 1;

            for (var i = 0; i < Enum.GetNames(typeof(ClientPacketId)).Length; i++) {
                // Cast the current index of the loop to a ClientPacketId and check if it is
                // contained in the update type list, if so, we add the current bit to the flag
                if (DataPacketIds.Contains((ClientPacketId) i)) {
                    dataPacketIdFlag |= currentTypeValue;
                }

                currentTypeValue *= 2;
            }

            packet.Write(dataPacketIdFlag);

            if (DataPacketIds.Contains(ClientPacketId.PlayerConnect)) {
                PlayerConnect.WriteData(packet);
            }

            if (DataPacketIds.Contains(ClientPacketId.PlayerDisconnect)) {
                PlayerDisconnect.WriteData(packet);
            }

            if (DataPacketIds.Contains(ClientPacketId.PlayerEnterScene)) {
                PlayerEnterScene.WriteData(packet);
            }

            if (DataPacketIds.Contains(ClientPacketId.PlayerAlreadyInScene)) {
                PlayerAlreadyInScene.WriteData(packet);
            }

            if (DataPacketIds.Contains(ClientPacketId.PlayerLeaveScene)) {
                PlayerLeaveScene.WriteData(packet);
            }

            if (DataPacketIds.Contains(ClientPacketId.PlayerUpdate)) {
                PlayerUpdates.WriteData(packet);
            }

            if (DataPacketIds.Contains(ClientPacketId.EntityUpdate)) {
                EntityUpdates.WriteData(packet);
            }

            if (DataPacketIds.Contains(ClientPacketId.PlayerDeath)) {
                PlayerDeath.WriteData(packet);
            }

            if (DataPacketIds.Contains(ClientPacketId.PlayerTeamUpdate)) {
                PlayerTeamUpdate.WriteData(packet);
            }

            if (DataPacketIds.Contains(ClientPacketId.PlayerSkinUpdate)) {
                PlayerSkinUpdate.WriteData(packet);
            }

            if (DataPacketIds.Contains(ClientPacketId.PlayerEmoteUpdate)) {
                PlayerEmoteUpdate.WriteData(packet);
            }

            if (DataPacketIds.Contains(ClientPacketId.GameSettingsUpdated)) {
                GameSettingsUpdate.WriteData(packet);
            }

            _containsReliableData = DataPacketIds.Contains(ClientPacketId.PlayerConnect)
                                    || DataPacketIds.Contains(ClientPacketId.PlayerDisconnect)
                                    || DataPacketIds.Contains(ClientPacketId.PlayerEnterScene)
                                    || DataPacketIds.Contains(ClientPacketId.PlayerAlreadyInScene)
                                    || DataPacketIds.Contains(ClientPacketId.PlayerLeaveScene)
                                    || DataPacketIds.Contains(ClientPacketId.PlayerDeath)
                                    || DataPacketIds.Contains(ClientPacketId.PlayerTeamUpdate)
                                    || DataPacketIds.Contains(ClientPacketId.PlayerSkinUpdate)
                                    || DataPacketIds.Contains(ClientPacketId.GameSettingsUpdated);

            packet.WriteLength();

            return packet;
        }

        public override void ReadPacket() {
            ReadHeaders(Packet);

            // Read the byte flag representing which packets
            // are included in this update
            var dataPacketIdFlag = Packet.ReadUShort();
            // Keep track of value of current bit
            var currentTypeValue = 1;

            for (var i = 0; i < Enum.GetNames(typeof(ClientPacketId)).Length; i++) {
                // If this bit was set in our flag, we add the type to the list
                if ((dataPacketIdFlag & currentTypeValue) != 0) {
                    DataPacketIds.Add((ClientPacketId) i);
                }

                // Increase the value of current bit
                currentTypeValue *= 2;
            }

            if (DataPacketIds.Contains(ClientPacketId.PlayerConnect)) {
                PlayerConnect.ReadData(Packet);
            }

            if (DataPacketIds.Contains(ClientPacketId.PlayerDisconnect)) {
                PlayerDisconnect.ReadData(Packet);
            }

            if (DataPacketIds.Contains(ClientPacketId.PlayerEnterScene)) {
                PlayerEnterScene.ReadData(Packet);
            }

            if (DataPacketIds.Contains(ClientPacketId.PlayerAlreadyInScene)) {
                PlayerAlreadyInScene.ReadData(Packet);
            }

            if (DataPacketIds.Contains(ClientPacketId.PlayerLeaveScene)) {
                PlayerLeaveScene.ReadData(Packet);
            }

            if (DataPacketIds.Contains(ClientPacketId.PlayerUpdate)) {
                PlayerUpdates.ReadData(Packet);
            }

            if (DataPacketIds.Contains(ClientPacketId.EntityUpdate)) {
                EntityUpdates.ReadData(Packet);
            }

            if (DataPacketIds.Contains(ClientPacketId.PlayerDeath)) {
                PlayerDeath.ReadData(Packet);
            }

            if (DataPacketIds.Contains(ClientPacketId.PlayerTeamUpdate)) {
                PlayerTeamUpdate.ReadData(Packet);
            }

            if (DataPacketIds.Contains(ClientPacketId.PlayerSkinUpdate)) {
                PlayerSkinUpdate.ReadData(Packet);
            }

            if (DataPacketIds.Contains(ClientPacketId.PlayerEmoteUpdate)) {
                PlayerEmoteUpdate.ReadData(Packet);
            }

            if (DataPacketIds.Contains(ClientPacketId.GameSettingsUpdated)) {
                GameSettingsUpdate.ReadData(Packet);
            }
        }

        public override bool ContainsReliableData() {
            return _containsReliableData;
        }

        // TODO: make sure that resent data does not overwrite newer instance of later sent reliable data
        public void SetLostReliableData(ClientUpdatePacket lostPacket) {
            if (lostPacket.DataPacketIds.Contains(ClientPacketId.PlayerConnect)) {
                Logger.Get().Info(this, "  Resending PlayerConnect data");

                DataPacketIds.Add(ClientPacketId.PlayerConnect);

                PlayerConnect.DataInstances.AddRange(lostPacket.PlayerConnect.DataInstances);
            }

            if (lostPacket.DataPacketIds.Contains(ClientPacketId.PlayerDisconnect)) {
                Logger.Get().Info(this, "  Resending PlayerDisconnect data");

                DataPacketIds.Add(ClientPacketId.PlayerDisconnect);

                PlayerDisconnect.DataInstances.AddRange(lostPacket.PlayerDisconnect.DataInstances);
            }

            if (lostPacket.DataPacketIds.Contains(ClientPacketId.PlayerEnterScene)) {
                Logger.Get().Info(this, "  Resending PlayerEnterScene data");

                DataPacketIds.Add(ClientPacketId.PlayerEnterScene);

                PlayerEnterScene.DataInstances.AddRange(lostPacket.PlayerEnterScene.DataInstances);
            }

            if (lostPacket.DataPacketIds.Contains(ClientPacketId.PlayerAlreadyInScene)) {
                Logger.Get().Info(this, "  Resending PlayerAlreadyInScene data");

                DataPacketIds.Add(ClientPacketId.PlayerAlreadyInScene);

                PlayerAlreadyInScene.PlayerEnterSceneList.AddRange(lostPacket.PlayerAlreadyInScene
                    .PlayerEnterSceneList);
            }

            if (lostPacket.DataPacketIds.Contains(ClientPacketId.PlayerLeaveScene)) {
                Logger.Get().Info(this, "  Resending PlayerLeaveScene data");

                DataPacketIds.Add(ClientPacketId.PlayerLeaveScene);

                PlayerLeaveScene.DataInstances.AddRange(lostPacket.PlayerLeaveScene.DataInstances);
            }

            if (lostPacket.DataPacketIds.Contains(ClientPacketId.PlayerDeath)) {
                Logger.Get().Info(this, "  Resending PlayerDeath data");

                DataPacketIds.Add(ClientPacketId.PlayerDeath);

                PlayerDeath.DataInstances.AddRange(lostPacket.PlayerDeath.DataInstances);
            }

            if (lostPacket.DataPacketIds.Contains(ClientPacketId.PlayerTeamUpdate)) {
                Logger.Get().Info(this, "  Resending PlayerTeamUpdate data");

                DataPacketIds.Add(ClientPacketId.PlayerTeamUpdate);

                PlayerTeamUpdate.DataInstances.AddRange(lostPacket.PlayerTeamUpdate.DataInstances);
            }

            if (lostPacket.DataPacketIds.Contains(ClientPacketId.PlayerSkinUpdate)) {
                // Only update if the current packet does not already contain another skin update
                // since we want the latest update to arrive
                if (!DataPacketIds.Contains(ClientPacketId.PlayerSkinUpdate)) {
                    Logger.Get().Info(this, "  Resending PlayerSkinUpdate data");

                    DataPacketIds.Add(ClientPacketId.PlayerSkinUpdate);

                    PlayerSkinUpdate.DataInstances.AddRange(lostPacket.PlayerSkinUpdate.DataInstances);
                }
            }

            if (lostPacket.DataPacketIds.Contains(ClientPacketId.GameSettingsUpdated)) {
                // Only update if the current packet does not already contain another settings update
                // since we want the latest update to arrive
                if (!DataPacketIds.Contains(ClientPacketId.GameSettingsUpdated)) {
                    Logger.Get().Info(this, "  Resending GameSettingsUpdated data");

                    DataPacketIds.Add(ClientPacketId.GameSettingsUpdated);

                    GameSettingsUpdate = lostPacket.GameSettingsUpdate;
                }
            }
        }
    }
}<|MERGE_RESOLUTION|>--- conflicted
+++ resolved
@@ -289,13 +289,8 @@
         public PacketDataCollection<ClientPlayerEnterScene> PlayerEnterScene { get; }
 
         public ClientPlayerAlreadyInScene PlayerAlreadyInScene { get; }
-<<<<<<< HEAD
         
         public PacketDataCollection<ClientPlayerLeaveScene> PlayerLeaveScene { get; }
-=======
-
-        public PacketDataCollection<GenericClientData> PlayerLeaveScene { get; }
->>>>>>> b837274a
 
         public PacketDataCollection<PlayerUpdate> PlayerUpdates { get; }
 
@@ -321,13 +316,8 @@
             PlayerDisconnect = new PacketDataCollection<ClientPlayerDisconnect>();
             PlayerEnterScene = new PacketDataCollection<ClientPlayerEnterScene>();
             PlayerAlreadyInScene = new ClientPlayerAlreadyInScene();
-<<<<<<< HEAD
             PlayerLeaveScene = new PacketDataCollection<ClientPlayerLeaveScene>();
             
-=======
-            PlayerLeaveScene = new PacketDataCollection<GenericClientData>();
-
->>>>>>> b837274a
             PlayerUpdates = new PacketDataCollection<PlayerUpdate>();
             EntityUpdates = new PacketDataCollection<EntityUpdate>();
 
