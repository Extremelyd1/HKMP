--- conflicted
+++ resolved
@@ -323,33 +323,11 @@
             }
         }
 
-<<<<<<< HEAD
-        public PacketDataCollection<ClientPlayerEnterScene> PlayerEnterScene { get; }
-
-        public ClientAlreadyInScene AlreadyInScene { get; }
-        
-        public PacketDataCollection<ClientPlayerLeaveScene> PlayerLeaveScene { get; }
-
-        public PacketDataCollection<PlayerUpdate> PlayerUpdates { get; }
-
-        public PacketDataCollection<EntityUpdate> EntityUpdates { get; }
-
-        public PacketDataCollection<GenericClientData> PlayerDeath { get; }
-
-        public PacketDataCollection<ClientPlayerTeamUpdate> PlayerTeamUpdate { get; }
-
-        public PacketDataCollection<ClientPlayerSkinUpdate> PlayerSkinUpdate { get; }
-
-        public PacketDataCollection<ClientPlayerEmoteUpdate> PlayerEmoteUpdate { get; }
-
-        public GameSettingsUpdate GameSettingsUpdate { get; private set; }
-=======
         /**
          * Get an instantiation of IPacketData for the given packet ID.
          */
         protected abstract IPacketData InstantiatePacketDataFromId(T packetId);
     }
->>>>>>> 7095a7ac
 
     public class ServerUpdatePacket : UpdatePacket<ServerPacketId> {
         // This constructor is not unused, as it is a constraint for a generic parameter in the UdpUpdateManager.
@@ -357,112 +335,6 @@
         public ServerUpdatePacket() : this(null) {
         }
 
-<<<<<<< HEAD
-        public ClientUpdatePacket(Packet packet) : base(packet) {
-            DataPacketIds = new HashSet<ClientPacketId>();
-
-            PlayerConnect = new PacketDataCollection<PlayerConnect>();
-            PlayerDisconnect = new PacketDataCollection<ClientPlayerDisconnect>();
-            PlayerEnterScene = new PacketDataCollection<ClientPlayerEnterScene>();
-            AlreadyInScene = new ClientAlreadyInScene();
-            PlayerLeaveScene = new PacketDataCollection<ClientPlayerLeaveScene>();
-            
-            PlayerUpdates = new PacketDataCollection<PlayerUpdate>();
-            EntityUpdates = new PacketDataCollection<EntityUpdate>();
-
-            PlayerDeath = new PacketDataCollection<GenericClientData>();
-            PlayerTeamUpdate = new PacketDataCollection<ClientPlayerTeamUpdate>();
-            PlayerSkinUpdate = new PacketDataCollection<ClientPlayerSkinUpdate>();
-            PlayerEmoteUpdate = new PacketDataCollection<ClientPlayerEmoteUpdate>();
-
-            GameSettingsUpdate = new GameSettingsUpdate();
-        }
-
-        public override Packet CreatePacket() {
-            var packet = new Packet();
-
-            WriteHeaders(packet);
-
-            // Construct the ushort flag representing which packets are included
-            // in this update, we need a ushort since we have more than 8 possible packet IDs
-            ushort dataPacketIdFlag = 0;
-            // Keep track of value of current bit
-            ushort currentTypeValue = 1;
-
-            for (var i = 0; i < Enum.GetNames(typeof(ClientPacketId)).Length; i++) {
-                // Cast the current index of the loop to a ClientPacketId and check if it is
-                // contained in the update type list, if so, we add the current bit to the flag
-                if (DataPacketIds.Contains((ClientPacketId) i)) {
-                    dataPacketIdFlag |= currentTypeValue;
-                }
-
-                currentTypeValue *= 2;
-            }
-
-            packet.Write(dataPacketIdFlag);
-
-            if (DataPacketIds.Contains(ClientPacketId.PlayerConnect)) {
-                PlayerConnect.WriteData(packet);
-            }
-
-            if (DataPacketIds.Contains(ClientPacketId.PlayerDisconnect)) {
-                PlayerDisconnect.WriteData(packet);
-            }
-
-            if (DataPacketIds.Contains(ClientPacketId.PlayerEnterScene)) {
-                PlayerEnterScene.WriteData(packet);
-            }
-
-            if (DataPacketIds.Contains(ClientPacketId.AlreadyInScene)) {
-                AlreadyInScene.WriteData(packet);
-            }
-
-            if (DataPacketIds.Contains(ClientPacketId.PlayerLeaveScene)) {
-                PlayerLeaveScene.WriteData(packet);
-            }
-
-            if (DataPacketIds.Contains(ClientPacketId.PlayerUpdate)) {
-                PlayerUpdates.WriteData(packet);
-            }
-
-            if (DataPacketIds.Contains(ClientPacketId.EntityUpdate)) {
-                EntityUpdates.WriteData(packet);
-            }
-
-            if (DataPacketIds.Contains(ClientPacketId.PlayerDeath)) {
-                PlayerDeath.WriteData(packet);
-            }
-
-            if (DataPacketIds.Contains(ClientPacketId.PlayerTeamUpdate)) {
-                PlayerTeamUpdate.WriteData(packet);
-            }
-
-            if (DataPacketIds.Contains(ClientPacketId.PlayerSkinUpdate)) {
-                PlayerSkinUpdate.WriteData(packet);
-            }
-
-            if (DataPacketIds.Contains(ClientPacketId.PlayerEmoteUpdate)) {
-                PlayerEmoteUpdate.WriteData(packet);
-            }
-
-            if (DataPacketIds.Contains(ClientPacketId.GameSettingsUpdated)) {
-                GameSettingsUpdate.WriteData(packet);
-            }
-
-            _containsReliableData = DataPacketIds.Contains(ClientPacketId.PlayerConnect)
-                                    || DataPacketIds.Contains(ClientPacketId.PlayerDisconnect)
-                                    || DataPacketIds.Contains(ClientPacketId.PlayerEnterScene)
-                                    || DataPacketIds.Contains(ClientPacketId.AlreadyInScene)
-                                    || DataPacketIds.Contains(ClientPacketId.PlayerLeaveScene)
-                                    || DataPacketIds.Contains(ClientPacketId.PlayerDeath)
-                                    || DataPacketIds.Contains(ClientPacketId.PlayerTeamUpdate)
-                                    || DataPacketIds.Contains(ClientPacketId.PlayerSkinUpdate)
-                                    || DataPacketIds.Contains(ClientPacketId.GameSettingsUpdated);
-
-            packet.WriteLength();
-
-            return packet;
-=======
         public ServerUpdatePacket(Packet packet) : base(packet) {
         }
 
@@ -485,169 +357,16 @@
                 default:
                     return new EmptyData();
             }
->>>>>>> 7095a7ac
         }
     }
 
-<<<<<<< HEAD
-        public override void ReadPacket() {
-            ReadHeaders(Packet);
-
-            // Read the byte flag representing which packets
-            // are included in this update
-            var dataPacketIdFlag = Packet.ReadUShort();
-            // Keep track of value of current bit
-            var currentTypeValue = 1;
-
-            for (var i = 0; i < Enum.GetNames(typeof(ClientPacketId)).Length; i++) {
-                // If this bit was set in our flag, we add the type to the list
-                if ((dataPacketIdFlag & currentTypeValue) != 0) {
-                    DataPacketIds.Add((ClientPacketId) i);
-                }
-
-                // Increase the value of current bit
-                currentTypeValue *= 2;
-            }
-
-            if (DataPacketIds.Contains(ClientPacketId.PlayerConnect)) {
-                PlayerConnect.ReadData(Packet);
-            }
-
-            if (DataPacketIds.Contains(ClientPacketId.PlayerDisconnect)) {
-                PlayerDisconnect.ReadData(Packet);
-            }
-
-            if (DataPacketIds.Contains(ClientPacketId.PlayerEnterScene)) {
-                PlayerEnterScene.ReadData(Packet);
-            }
-
-            if (DataPacketIds.Contains(ClientPacketId.AlreadyInScene)) {
-                AlreadyInScene.ReadData(Packet);
-            }
-
-            if (DataPacketIds.Contains(ClientPacketId.PlayerLeaveScene)) {
-                PlayerLeaveScene.ReadData(Packet);
-            }
-
-            if (DataPacketIds.Contains(ClientPacketId.PlayerUpdate)) {
-                PlayerUpdates.ReadData(Packet);
-            }
-
-            if (DataPacketIds.Contains(ClientPacketId.EntityUpdate)) {
-                EntityUpdates.ReadData(Packet);
-            }
-
-            if (DataPacketIds.Contains(ClientPacketId.PlayerDeath)) {
-                PlayerDeath.ReadData(Packet);
-            }
-
-            if (DataPacketIds.Contains(ClientPacketId.PlayerTeamUpdate)) {
-                PlayerTeamUpdate.ReadData(Packet);
-            }
-
-            if (DataPacketIds.Contains(ClientPacketId.PlayerSkinUpdate)) {
-                PlayerSkinUpdate.ReadData(Packet);
-            }
-
-            if (DataPacketIds.Contains(ClientPacketId.PlayerEmoteUpdate)) {
-                PlayerEmoteUpdate.ReadData(Packet);
-            }
-
-            if (DataPacketIds.Contains(ClientPacketId.GameSettingsUpdated)) {
-                GameSettingsUpdate.ReadData(Packet);
-            }
-=======
     public class ClientUpdatePacket : UpdatePacket<ClientPacketId> {
         public ClientUpdatePacket() : this(null) {
->>>>>>> 7095a7ac
         }
 
         public ClientUpdatePacket(Packet packet) : base(packet) {
         }
 
-<<<<<<< HEAD
-        // TODO: make sure that resent data does not overwrite newer instance of later sent reliable data
-        public void SetLostReliableData(ClientUpdatePacket lostPacket) {
-            if (lostPacket.DataPacketIds.Contains(ClientPacketId.PlayerConnect)) {
-                Logger.Get().Info(this, "  Resending PlayerConnect data");
-
-                DataPacketIds.Add(ClientPacketId.PlayerConnect);
-
-                PlayerConnect.DataInstances.AddRange(lostPacket.PlayerConnect.DataInstances);
-            }
-
-            if (lostPacket.DataPacketIds.Contains(ClientPacketId.PlayerDisconnect)) {
-                Logger.Get().Info(this, "  Resending PlayerDisconnect data");
-
-                DataPacketIds.Add(ClientPacketId.PlayerDisconnect);
-
-                PlayerDisconnect.DataInstances.AddRange(lostPacket.PlayerDisconnect.DataInstances);
-            }
-
-            if (lostPacket.DataPacketIds.Contains(ClientPacketId.PlayerEnterScene)) {
-                Logger.Get().Info(this, "  Resending PlayerEnterScene data");
-
-                DataPacketIds.Add(ClientPacketId.PlayerEnterScene);
-
-                PlayerEnterScene.DataInstances.AddRange(lostPacket.PlayerEnterScene.DataInstances);
-            }
-
-            if (lostPacket.DataPacketIds.Contains(ClientPacketId.AlreadyInScene)) {
-                Logger.Get().Info(this, "  Resending PlayerAlreadyInScene data");
-
-                DataPacketIds.Add(ClientPacketId.AlreadyInScene);
-
-                AlreadyInScene.PlayerEnterSceneList.AddRange(lostPacket.AlreadyInScene
-                    .PlayerEnterSceneList);
-            }
-
-            if (lostPacket.DataPacketIds.Contains(ClientPacketId.PlayerLeaveScene)) {
-                Logger.Get().Info(this, "  Resending PlayerLeaveScene data");
-
-                DataPacketIds.Add(ClientPacketId.PlayerLeaveScene);
-
-                PlayerLeaveScene.DataInstances.AddRange(lostPacket.PlayerLeaveScene.DataInstances);
-            }
-
-            if (lostPacket.DataPacketIds.Contains(ClientPacketId.PlayerDeath)) {
-                Logger.Get().Info(this, "  Resending PlayerDeath data");
-
-                DataPacketIds.Add(ClientPacketId.PlayerDeath);
-
-                PlayerDeath.DataInstances.AddRange(lostPacket.PlayerDeath.DataInstances);
-            }
-
-            if (lostPacket.DataPacketIds.Contains(ClientPacketId.PlayerTeamUpdate)) {
-                Logger.Get().Info(this, "  Resending PlayerTeamUpdate data");
-
-                DataPacketIds.Add(ClientPacketId.PlayerTeamUpdate);
-
-                PlayerTeamUpdate.DataInstances.AddRange(lostPacket.PlayerTeamUpdate.DataInstances);
-            }
-
-            if (lostPacket.DataPacketIds.Contains(ClientPacketId.PlayerSkinUpdate)) {
-                // Only update if the current packet does not already contain another skin update
-                // since we want the latest update to arrive
-                if (!DataPacketIds.Contains(ClientPacketId.PlayerSkinUpdate)) {
-                    Logger.Get().Info(this, "  Resending PlayerSkinUpdate data");
-
-                    DataPacketIds.Add(ClientPacketId.PlayerSkinUpdate);
-
-                    PlayerSkinUpdate.DataInstances.AddRange(lostPacket.PlayerSkinUpdate.DataInstances);
-                }
-            }
-
-            if (lostPacket.DataPacketIds.Contains(ClientPacketId.GameSettingsUpdated)) {
-                // Only update if the current packet does not already contain another settings update
-                // since we want the latest update to arrive
-                if (!DataPacketIds.Contains(ClientPacketId.GameSettingsUpdated)) {
-                    Logger.Get().Info(this, "  Resending GameSettingsUpdated data");
-
-                    DataPacketIds.Add(ClientPacketId.GameSettingsUpdated);
-
-                    GameSettingsUpdate = lostPacket.GameSettingsUpdate;
-                }
-=======
         protected override IPacketData InstantiatePacketDataFromId(ClientPacketId packetId) {
             switch (packetId) {
                 case ClientPacketId.LoginResponse:
@@ -676,7 +395,6 @@
                     return new GameSettingsUpdate();
                 default:
                     return new EmptyData();
->>>>>>> 7095a7ac
             }
         }
     }
